--- conflicted
+++ resolved
@@ -3,24 +3,18 @@
 import { ActivatedRoute } from '@angular/router';
 import { TranslateService } from '@ngx-translate/core';
 import { Store } from '@ngxs/store';
-import {PipelineStatus} from 'app/model/pipeline.model';
-import {Project} from 'app/model/project.model';
-import {WNode, Workflow} from 'app/model/workflow.model';
-import {WorkflowRun} from 'app/model/workflow.run.model';
-import {NotificationService} from 'app/service/notification/notification.service';
-import {WorkflowStore} from 'app/service/workflow/workflow.store';
-import {AutoUnsubscribe} from 'app/shared/decorator/autoUnsubscribe';
-import {WorkflowNodeRunParamComponent} from 'app/shared/workflow/node/run/node.run.param.component';
+import { PipelineStatus } from 'app/model/pipeline.model';
+import { Project } from 'app/model/project.model';
+import { WNode, Workflow } from 'app/model/workflow.model';
+import { WorkflowRun } from 'app/model/workflow.run.model';
+import { NotificationService } from 'app/service/notification/notification.service';
+import { WorkflowStore } from 'app/service/workflow/workflow.store';
+import { AutoUnsubscribe } from 'app/shared/decorator/autoUnsubscribe';
+import { WorkflowNodeRunParamComponent } from 'app/shared/workflow/node/run/node.run.param.component';
 import { ProjectState, ProjectStateModel } from 'app/store/project.state';
-<<<<<<< HEAD
-import { FetchWorkflow } from 'app/store/workflows.action';
-import { WorkflowsState } from 'app/store/workflows.state';
+import { ChangeToRunView, GetWorkflowRun } from 'app/store/workflow.action';
+import { WorkflowState, WorkflowStateModel } from 'app/store/workflow.state';
 import cloneDeep from 'lodash-es/cloneDeep';
-=======
-import {ChangeToRunView, GetWorkflowRun} from 'app/store/workflow.action';
-import {WorkflowState, WorkflowStateModel} from 'app/store/workflow.state';
-import { cloneDeep } from 'lodash';
->>>>>>> 3a859f02
 import { Subscription } from 'rxjs';
 import { filter } from 'rxjs/operators';
 
@@ -100,12 +94,13 @@
                         new GetWorkflowRun({
                             projectKey: this.project.key,
                             workflowName: this.workflowName,
-                            num: ps['number']}));
+                            num: ps['number']
+                        }));
                 }
             }
         });
 
-        this.subWorkflow = this._store.select(WorkflowState.getCurrent()).subscribe( (s: WorkflowStateModel) => {
+        this.subWorkflow = this._store.select(WorkflowState.getCurrent()).subscribe((s: WorkflowStateModel) => {
             this.loadingRun = s.loadingWorkflowRun;
             if (s.workflowRun) {
                 this.workflow = s.workflowRun.workflow;
