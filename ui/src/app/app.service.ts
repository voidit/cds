import {Injectable} from '@angular/core';
import { ActivatedRoute } from '@angular/router';
import { TranslateService } from '@ngx-translate/core';
import { Store } from '@ngxs/store';
<<<<<<< HEAD
import cloneDeep from 'lodash-es/cloneDeep';
import { filter } from 'rxjs/operators';
import { Subscription } from 'rxjs/Subscription';
=======
import { cloneDeep } from 'lodash';
import {filter, first} from 'rxjs/operators';
>>>>>>> 3a859f02
import { Broadcast, BroadcastEvent } from './model/broadcast.model';
import { Event, EventType } from './model/event.model';
import { LoadOpts } from './model/project.model';
import { TimelineFilter } from './model/timeline.model';
import { AuthentificationStore } from './service/auth/authentification.store';
import { BroadcastStore } from './service/broadcast/broadcast.store';
import { RouterService, TimelineStore } from './service/services.module';
import { WorkflowRunService } from './service/workflow/run/workflow.run.service';
import { ToastService } from './shared/toast/ToastService';
import { DeleteFromCacheApplication, ExternalChangeApplication, ResyncApplication } from './store/applications.action';
import { ApplicationsState, ApplicationsStateModel } from './store/applications.state';
import { DeleteFromCachePipeline, ExternalChangePipeline, ResyncPipeline } from './store/pipelines.action';
import { PipelinesState, PipelinesStateModel } from './store/pipelines.state';
import * as projectActions from './store/project.action';
import { ProjectState, ProjectStateModel } from './store/project.state';
import {
    ExternalChangeWorkflow,
    GetWorkflow,
    GetWorkflowRun,
    UpdateWorkflowRunList
} from './store/workflow.action';
import { WorkflowState } from './store/workflow.state';

@Injectable()
export class AppService {

    // Information about current route
    routeParams: {};

    filter: TimelineFilter;

    constructor(
        private _routerService: RouterService,
        private _routeActivated: ActivatedRoute,
        private _authStore: AuthentificationStore,
        private _translate: TranslateService,
        private _broadcastStore: BroadcastStore,
        private _timelineStore: TimelineStore,
        private _toast: ToastService,
        private _workflowRunService: WorkflowRunService,
        private _store: Store
    ) {
        this.routeParams = this._routerService.getRouteParams({}, this._routeActivated);
    }

    initFilter(filterTimeline: TimelineFilter) {
        this.filter = cloneDeep(filterTimeline);
    }

    updateRoute(params: {}) {
        this.routeParams = params;
    }

    manageEvent(event: Event): void {
        if (!event || !event.type_event) {
            return
        }
        if (event.type_event.indexOf(EventType.PROJECT_PREFIX) === 0 || event.type_event.indexOf(EventType.ENVIRONMENT_PREFIX) === 0 ||
            event.type_event === EventType.APPLICATION_ADD || event.type_event === EventType.APPLICATION_UPDATE ||
            event.type_event === EventType.APPLICATION_DELETE ||
            event.type_event === EventType.PIPELINE_ADD || event.type_event === EventType.PIPELINE_UPDATE ||
            event.type_event === EventType.PIPELINE_DELETE || event.type_event.indexOf(EventType.PIPELINE_PARAMETER_PREFIX) === 0 ||
            event.type_event === EventType.PIPELINE_ADD || event.type_event === EventType.PIPELINE_UPDATE ||
            event.type_event === EventType.PIPELINE_DELETE ||
            event.type_event === EventType.WORKFLOW_ADD || event.type_event === EventType.WORKFLOW_UPDATE ||
            event.type_event === EventType.WORKFLOW_DELETE) {
            this.updateProjectCache(event);
        }
        if (event.type_event.indexOf(EventType.APPLICATION_PREFIX) === 0) {
            this.updateApplicationCache(event);
        } else if (event.type_event.indexOf(EventType.PIPELINE_PREFIX) === 0) {
            this.updatePipelineCache(event);
        } else if (event.type_event.indexOf(EventType.WORKFLOW_PREFIX) === 0) {
            this.updateWorkflowCache(event);
        } else if (event.type_event.indexOf(EventType.RUN_WORKFLOW_PREFIX) === 0) {
            this.updateWorkflowRunCache(event);
        } else if (event.type_event.indexOf(EventType.BROADCAST_PREFIX) === 0) {
            this.updateBroadcastCache(event);
        }
        this.manageEventForTimeline(event);
    }

    manageEventForTimeline(event: Event) {
        if (!event || !event.type_event) {
            return
        }
        if (event.type_event === EventType.RUN_WORKFLOW_PREFIX) {
            let mustAdd = true;
            // Check if we have to mute it
            if (this.filter && this.filter.projects) {
                let workflowList = this.filter.projects.find(p => p.key === event.project_key);
                if (workflowList) {
                    let w = workflowList.workflow_names.find(wname => wname === event.workflow_name);
                    if (w) {
                        mustAdd = false;
                    }
                }
            }

            if (mustAdd) {
                let e = cloneDeep(event);
                this._timelineStore.add(e);
            }

        }
    }

    updateProjectCache(event: Event): void {
        if (!event || !event.type_event) {
            return
        }
        this._store.selectOnce(ProjectState)
            .pipe(
                filter((projState: ProjectStateModel) => {
                    return projState && projState.project && projState.project.key === event.project_key;
                })
            )
            .subscribe((projectState: ProjectStateModel) => {
                let projectInCache = projectState.project;
                // If working on project or sub resources
                if (this.routeParams['key'] && this.routeParams['key'] === projectInCache.key) {
                    // if modification from another user, display a notification
                    if (event.username !== this._authStore.getUser().username) {
                        this._store.dispatch(new projectActions.ExternalChangeProject({ projectKey: projectInCache.key }));
                        this._toast.info('', this._translate.instant('warning_project', { username: event.username }));
                        return;
                    }
                } else {
                    // If no working on current project, remove from cache
                    this._store.dispatch(new projectActions.DeleteProjectFromCache({ projectKey: projectInCache.key }));
                    return;
                }

                if (event.type_event === EventType.PROJECT_DELETE) {
                    this._store.dispatch(new projectActions.DeleteProjectFromCache({ projectKey: projectInCache.key }));
                    return;
                }

                let opts = [];
                if (event.type_event.indexOf(EventType.PROJECT_VARIABLE_PREFIX) === 0) {
                    opts.push(new LoadOpts('withVariables', 'variables'));
                } else if (event.type_event.indexOf(EventType.PROJECT_PERMISSION_PREFIX) === 0) {
                    opts.push(new LoadOpts('withGroups', 'groups'));
                } else if (event.type_event.indexOf(EventType.PROJECT_KEY_PREFIX) === 0) {
                    opts.push(new LoadOpts('withKeys', 'keys'));
                } else if (event.type_event.indexOf(EventType.PROJECT_INTEGRATION_PREFIX) === 0) {
                    opts.push(new LoadOpts('withIntegrations', 'integrations'));
                } else if (event.type_event.indexOf(EventType.APPLICATION_PREFIX) === 0) {
                    opts.push(new LoadOpts('withApplicationNames', 'application_names'));
                } else if (event.type_event.indexOf(EventType.PIPELINE_PREFIX) === 0) {
                    opts.push(new LoadOpts('withPipelineNames', 'pipeline_names'));
                } else if (event.type_event.indexOf(EventType.ENVIRONMENT_PREFIX) === 0) {
                    opts.push(new LoadOpts('withEnvironments', 'environments'));
                } else if (event.type_event.indexOf(EventType.WORKFLOW_PREFIX) === 0) {
                    opts.push(new LoadOpts('withWorkflowNames', 'workflow_names'));
                    opts.push(new LoadOpts('withLabels', 'labels'));
                }
                this._store.dispatch(new projectActions.ResyncProject({ projectKey: projectInCache.key, opts }));
            });
    }

    updateApplicationCache(event: Event): void {
        if (!event || !event.type_event) {
            return
        }
        const payload = { projectKey: event.project_key, applicationName: event.application_name };
        const appKey = event.project_key + '/' + event.application_name;

        this._store.selectOnce(ApplicationsState).subscribe((appState: ApplicationsStateModel) => {
            if (!appState.applications || !Object.keys(appState.applications).length) {
                return;
            }

            if (!appState.applications[appKey]) {
                return;
            }

            if (event.type_event === EventType.APPLICATION_DELETE) {
                this._store.dispatch(new DeleteFromCacheApplication(payload));
                this._store.dispatch(new projectActions.DeleteApplicationInProject({ applicationName: event.application_name }));
                return;
            }

            // If working on the application
            if (this.routeParams['key'] && this.routeParams['key'] === event.project_key
                && this.routeParams['appName'] === event.application_name) {
                // modification by another user
                if (event.username !== this._authStore.getUser().username) {
                    this._store.dispatch(new ExternalChangeApplication(payload));
                    this._toast.info('', this._translate.instant('warning_application', { username: event.username }));
                    return;
                }
            } else {
                this._store.dispatch(new DeleteFromCacheApplication(payload))
                return;
            }

            this._store.dispatch(new ResyncApplication(payload));
        });

    }

    updatePipelineCache(event: Event): void {
        if (!event || !event.type_event) {
            return
        }

        const pipKey = event.project_key + '-' + event.pipeline_name;
        this._store.selectOnce(PipelinesState).subscribe((pips: PipelinesStateModel) => {
            if (!pips || !pips.pipelines || !pips.pipelines[pipKey]) {
                return;
            }

            if (event.type_event === EventType.PIPELINE_DELETE) {
                this._store.dispatch(new DeleteFromCachePipeline({
                    projectKey: event.project_key,
                    pipelineName: event.pipeline_name
                }));
                this._store.dispatch(new projectActions.DeletePipelineInProject({ pipelineName: event.pipeline_name }));
                return;
            }

            // update pipeline
            if (this.routeParams['key'] && this.routeParams['key'] === event.project_key
                && this.routeParams['pipName'] === event.pipeline_name) {
                if (event.username !== this._authStore.getUser().username) {
                    this._store.dispatch(new ExternalChangePipeline({
                        projectKey: event.project_key,
                        pipelineName: event.pipeline_name
                    }));
                    this._toast.info('', this._translate.instant('warning_pipeline', { username: event.username }));
                    return;
                }
            } else {
                this._store.dispatch(new DeleteFromCachePipeline({
                    projectKey: event.project_key,
                    pipelineName: event.pipeline_name
                }));
                return;
            }

            this._store.dispatch(new ResyncPipeline({
                projectKey: event.project_key,
                pipelineName: event.pipeline_name
            }))
        });
    }

    updateWorkflowCache(event: Event): void {
        if (!event || !event.type_event) {
            return
        }
        this._store.selectOnce(WorkflowState)
            .pipe(
                filter((wf) => wf != null && !wf.workflow
                    && (wf.projectKey !== event.project_key || wf.workflow.name !== event.workflow_name)))
            .subscribe(() => {
                if (event.type_event === EventType.WORKFLOW_DELETE) {
                    this._store.dispatch(new projectActions.DeleteWorkflowInProject({ workflowName: event.workflow_name }));
                    return;
                }

                // update workflow
                if (this.routeParams['key'] && this.routeParams['key'] === event.project_key
                    && this.routeParams['workflowName'] === event.workflow_name) {
                    if (event.username !== this._authStore.getUser().username) {
                        this._store.dispatch(new ExternalChangeWorkflow({
                            projectKey: event.project_key,
                            workflowName: event.workflow_name
                        }));
                        this._toast.info('', this._translate.instant('warning_workflow', { username: event.username }));
                        return;
                    }
                } else {
                    return;
                }

                this._store.dispatch(new GetWorkflow({
                    projectKey: event.project_key,
                    workflowName: event.workflow_name
                }));
            });
    }

    updateWorkflowRunCache(event: Event): void {
        if (!event || !event.type_event) {
            return
        }
        if (this.routeParams['key'] !== event.project_key || this.routeParams['workflowName'] !== event.workflow_name) {
            return;
        }
        switch (event.type_event) {
            case EventType.RUN_WORKFLOW_PREFIX:
                if (this.routeParams['number'] === event.workflow_run_num.toString()) {
                    // if same run number , then update store
                    this._store.dispatch(
                        new GetWorkflowRun({
                                projectKey: event.project_key,
                                workflowName: event.workflow_name,
                                num: event.workflow_run_num
                        }));
                } else {
                    this._workflowRunService
                        .getWorkflowRun(event.project_key, event.workflow_name, event.workflow_run_num)
                        .pipe(first())
                        .subscribe(wr => this._store.dispatch(new UpdateWorkflowRunList({workflowRun: wr})));
                }
                break;
            case EventType.RUN_WORKFLOW_NODE:
                if (this.routeParams['number'] === event.workflow_run_num.toString()) {
                    this._store.dispatch(new GetWorkflowRun(
                        {projectKey: event.project_key, workflowName: event.workflow_name,
                            num: event.workflow_run_num}));
                }
                break;
        }
    }

    updateBroadcastCache(event: Event): void {
        if (!event || !event.type_event) {
            return
        }
        switch (event.type_event) {
            case EventType.BROADCAST_ADD:
                let bEvent: BroadcastEvent = <BroadcastEvent>event.payload['Broadcast'];
                if (bEvent) {
                    this._broadcastStore.addBroadcastInCache(Broadcast.fromEvent(bEvent));
                }
                break;
            case EventType.BROADCAST_UPDATE:
                let bUpEvent: BroadcastEvent = <BroadcastEvent>event.payload['NewBroadcast'];
                if (bUpEvent) {
                    this._broadcastStore.addBroadcastInCache(Broadcast.fromEvent(bUpEvent));
                }
                break;
            case EventType.BROADCAST_DELETE:
                this._broadcastStore.removeBroadcastFromCache(event.payload['BroadcastID']);
                break;
        }
    }
}<|MERGE_RESOLUTION|>--- conflicted
+++ resolved
@@ -1,15 +1,9 @@
-import {Injectable} from '@angular/core';
+import { Injectable } from '@angular/core';
 import { ActivatedRoute } from '@angular/router';
 import { TranslateService } from '@ngx-translate/core';
 import { Store } from '@ngxs/store';
-<<<<<<< HEAD
 import cloneDeep from 'lodash-es/cloneDeep';
-import { filter } from 'rxjs/operators';
-import { Subscription } from 'rxjs/Subscription';
-=======
-import { cloneDeep } from 'lodash';
-import {filter, first} from 'rxjs/operators';
->>>>>>> 3a859f02
+import { filter, first } from 'rxjs/operators';
 import { Broadcast, BroadcastEvent } from './model/broadcast.model';
 import { Event, EventType } from './model/event.model';
 import { LoadOpts } from './model/project.model';
@@ -307,22 +301,24 @@
                     // if same run number , then update store
                     this._store.dispatch(
                         new GetWorkflowRun({
-                                projectKey: event.project_key,
-                                workflowName: event.workflow_name,
-                                num: event.workflow_run_num
+                            projectKey: event.project_key,
+                            workflowName: event.workflow_name,
+                            num: event.workflow_run_num
                         }));
                 } else {
                     this._workflowRunService
                         .getWorkflowRun(event.project_key, event.workflow_name, event.workflow_run_num)
                         .pipe(first())
-                        .subscribe(wr => this._store.dispatch(new UpdateWorkflowRunList({workflowRun: wr})));
+                        .subscribe(wr => this._store.dispatch(new UpdateWorkflowRunList({ workflowRun: wr })));
                 }
                 break;
             case EventType.RUN_WORKFLOW_NODE:
                 if (this.routeParams['number'] === event.workflow_run_num.toString()) {
                     this._store.dispatch(new GetWorkflowRun(
-                        {projectKey: event.project_key, workflowName: event.workflow_name,
-                            num: event.workflow_run_num}));
+                        {
+                            projectKey: event.project_key, workflowName: event.workflow_name,
+                            num: event.workflow_run_num
+                        }));
                 }
                 break;
         }
