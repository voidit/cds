import { AfterViewChecked, Component, EventEmitter, Input, OnInit, Output, ViewChild } from '@angular/core';
<<<<<<< HEAD
import cloneDeep from 'lodash-es/cloneDeep';
import { CodemirrorComponent } from 'ng2-codemirror-typescript/Codemirror';
import { first } from 'rxjs/operators';
import { AllKeys } from '../../../model/keys.model';
import { Parameter } from '../../../model/parameter.model';
import { Project } from '../../../model/project.model';
import { RepositoriesManager, Repository } from '../../../model/repositories.model';
import { RepoManagerService } from '../../../service/repomanager/project.repomanager.service';
import { SharedService } from '../../shared.service';
=======
import { AllKeys } from 'app/model/keys.model';
import { Parameter } from 'app/model/parameter.model';
import { Project } from 'app/model/project.model';
import { RepositoriesManager, Repository } from 'app/model/repositories.model';
import { RepoManagerService } from 'app/service/repomanager/project.repomanager.service';
import { ThemeStore } from 'app/service/theme/theme.store';
import { AutoUnsubscribe } from 'app/shared/decorator/autoUnsubscribe';
import { cloneDeep } from 'lodash';
import { first } from 'rxjs/operators';
import { Subscription } from 'rxjs/Subscription';
>>>>>>> 3a859f02

declare var CodeMirror: any;

@Component({
    selector: 'app-parameter-value',
    templateUrl: './parameter.value.html',
    styleUrls: ['./parameter.value.scss']
})
@AutoUnsubscribe()
export class ParameterValueComponent implements OnInit, AfterViewChecked {

    editableValue: string | number | boolean;
    @Input() type: string;
    @Input() keys: AllKeys;
    @Input('value')
    set value(data: string | number | boolean) {
        this.castValue(data);
    };

    @Input() editList = true;
    @Input() edit = true;
    @Input() suggest: Array<string>;
    @Input() projectKey: string;

    @Input('ref')
    set ref(data: Parameter | Array<string>) {
        if (data && (<Parameter>data).type === 'list') {
            this.refValue = (<string>(<Parameter>data).value).split(';');
        } else if (data && Array.isArray(data)) {
            this.list = data;
        }
    }
    refValue: Array<string>;

    @Input('project')
    set project(data: Project) {
        this.repositoriesManager = new Array<RepositoriesManager>();
        if (data && data.vcs_servers) {
            this.repositoriesManager.push(...cloneDeep(data.vcs_servers));
        }
        this.selectedRepoManager = this.repositoriesManager[0];
        if (data) {
            this.projectKey = data.key;
        }
        this.projectRo = data;
    }

    projectRo: Project;

    @Output() valueChange = new EventEmitter<string | number | boolean>();
    @Output() valueUpdating = new EventEmitter<boolean>();

    @ViewChild('codeMirror') codemirror: any;

    codeMirrorConfig: any;
    repositoriesManager: Array<RepositoriesManager>;
    repositories: Array<Repository>;
    selectedRepoManager: RepositoriesManager;
    selectedRepo: string;
    loadingRepos: boolean;
    connectRepos: boolean;
    alreadyRefreshed: boolean;
    list: Array<string>;
    themeSubscription: Subscription;

    constructor(
        private _repoManagerService: RepoManagerService,
        private _theme: ThemeStore
    ) {
        this.codeMirrorConfig = {
            mode: 'shell',
            lineWrapping: true,
            lineNumbers: true,
            autoRefresh: true
        };
    }

    ngOnInit(): void {
        this.castValue(this.editableValue);
        if (!this.suggest) {
            this.suggest = new Array<string>();
        }
        this.updateListRepo();

        this.themeSubscription = this._theme.get().subscribe(t => {
            this.codeMirrorConfig.theme = t === 'night' ? 'darcula' : 'default';
            if (this.codemirror && this.codemirror.instance) {
                this.codemirror.instance.setOption('theme', this.codeMirrorConfig.theme);
            }
        });
    }

    ngAfterViewChecked(): void {
        if (this.codemirror && this.codemirror.instance && !this.alreadyRefreshed) {
            this.alreadyRefreshed = true;
            setTimeout(() => {
                this.codemirror.instance.refresh();
            }, 1);
        }
    }

    castValue(data: string | number | boolean): string | number | boolean {
        if (this.type === 'boolean') {
            this.editableValue = (data === 'true' || data === true);
            return;
        } else if (this.type === 'list') {
            if (this.editList) {
                this.editableValue = data;
            } else if (!this.list) {
                this.list = (<string>data).split(';');
                this.editableValue = this.list[0];
            }
        } else {
            this.editableValue = data;
        }
    }

    valueChanged(): void {
        this.valueChange.emit(this.editableValue);
    }

    sendValueChanged(): void {
        this.valueUpdating.emit(true);
    }

    changeCodeMirror(): void {
        this.valueChanged();
        let firstLine = String(this.editableValue).split('\n')[0];

        if (firstLine.indexOf('FROM') !== -1) {
            this.codeMirrorConfig.mode = 'dockerfile';
        } else if (firstLine.indexOf('#!/usr/bin/perl') !== -1) {
            this.codeMirrorConfig.mode = 'perl';
        } else if (firstLine.indexOf('#!/usr/bin/python') !== -1) {
            this.codeMirrorConfig.mode = 'python';
        } else if (String(this.editableValue).indexOf('c:\\') !== -1) {
            this.codeMirrorConfig.mode = 'powershell';
        } else if (firstLine.indexOf('#!/bin/bash') !== -1) {
            this.codeMirrorConfig.mode = 'shell';
        } else {
            this.codeMirrorConfig.mode = 'shell';
        }
        if (this.codemirror && this.codemirror.instance && this.codemirror.instance.options.mode !== this.codeMirrorConfig.mode) {
            this.codemirror.instance.setOption('mode', this.codeMirrorConfig.mode);
        }
        this.codemirror.instance.on('keyup', (cm, event) => {
            if (!cm.state.completionActive && (event.keyCode > 46 || event.keyCode === 32)) {
                CodeMirror.showHint(cm, CodeMirror.hint.cds, {
                    completeSingle: true,
                    closeCharacters: / /,
                    cdsCompletionList: this.suggest,
                    specialChars: ''
                });
            }
        });
    }

    updateRepoManager(name: string): void {
        this.selectedRepoManager = this.repositoriesManager.find(r => r.name === name);
        this.updateListRepo();
    }

    valueRepoChanged(name): void {
        this.editableValue = this.selectedRepoManager.name + '##' + name;
        this.valueChanged();
    }

    /**
     * Update list of repo when changing repo manager
     */
    updateListRepo(): void {
        if (this.selectedRepoManager && this.type === 'repository') {
            this.loadingRepos = true;
            delete this.selectedRepo;
            this._repoManagerService.getRepositories(this.projectKey, this.selectedRepoManager.name, false).pipe(first())
                .subscribe(repos => {
                    this.selectedRepo = repos[0].fullname;
                    this.repositories = repos;
                    this.loadingRepos = false;
                }, () => {
                    this.loadingRepos = false;
                });
        }
    }
}<|MERGE_RESOLUTION|>--- conflicted
+++ resolved
@@ -1,15 +1,4 @@
 import { AfterViewChecked, Component, EventEmitter, Input, OnInit, Output, ViewChild } from '@angular/core';
-<<<<<<< HEAD
-import cloneDeep from 'lodash-es/cloneDeep';
-import { CodemirrorComponent } from 'ng2-codemirror-typescript/Codemirror';
-import { first } from 'rxjs/operators';
-import { AllKeys } from '../../../model/keys.model';
-import { Parameter } from '../../../model/parameter.model';
-import { Project } from '../../../model/project.model';
-import { RepositoriesManager, Repository } from '../../../model/repositories.model';
-import { RepoManagerService } from '../../../service/repomanager/project.repomanager.service';
-import { SharedService } from '../../shared.service';
-=======
 import { AllKeys } from 'app/model/keys.model';
 import { Parameter } from 'app/model/parameter.model';
 import { Project } from 'app/model/project.model';
@@ -17,10 +6,9 @@
 import { RepoManagerService } from 'app/service/repomanager/project.repomanager.service';
 import { ThemeStore } from 'app/service/theme/theme.store';
 import { AutoUnsubscribe } from 'app/shared/decorator/autoUnsubscribe';
-import { cloneDeep } from 'lodash';
+import cloneDeep from 'lodash-es/cloneDeep';
 import { first } from 'rxjs/operators';
 import { Subscription } from 'rxjs/Subscription';
->>>>>>> 3a859f02
 
 declare var CodeMirror: any;
 
