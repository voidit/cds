--- conflicted
+++ resolved
@@ -5,18 +5,13 @@
 import { Title } from '@angular/platform-browser';
 import { ActivatedRoute, NavigationEnd, ResolveEnd, ResolveStart, Router } from '@angular/router';
 import { TranslateService } from '@ngx-translate/core';
-<<<<<<< HEAD
-import { Observable, Subscription } from 'rxjs';
+import { Observable } from 'rxjs';
 import { bufferTime, filter, map, mergeMap } from 'rxjs/operators';
-=======
-import { Observable } from 'rxjs';
-import {bufferTime, filter, map, mergeMap} from 'rxjs/operators';
 import { Subscription } from 'rxjs/Subscription';
->>>>>>> 3a859f02
 import * as format from 'string-format-obj';
 import { environment } from '../environments/environment';
 import { AppService } from './app.service';
-import {Event, EventType} from './model/event.model';
+import { Event, EventType } from './model/event.model';
 import { AuthentificationStore } from './service/auth/authentification.store';
 import { LanguageStore } from './service/language/language.store';
 import { NotificationService } from './service/notification/notification.service';
@@ -204,11 +199,11 @@
             )
             .subscribe((events) => {
                 this.zone.run(() => {
-                    let resultEvents = (<Array<Event>>events).reduce( (results, e) => {
+                    let resultEvents = (<Array<Event>>events).reduce((results, e) => {
                         if (!e.type_event || e.type_event.indexOf(EventType.RUN_WORKFLOW_PREFIX) !== 0) {
                             results.push(e);
                         } else {
-                            let wr = results.find( re => re.project_key === e.project_key && re.workflow_name === e.workflow_name);
+                            let wr = results.find(re => re.project_key === e.project_key && re.workflow_name === e.workflow_name);
                             if (!wr) {
                                 results.push(e);
                             }
