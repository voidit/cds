package hooks

import (
	"context"
	"fmt"
	"strconv"
	"time"

	"github.com/gorhill/cronexpr"

	"github.com/ovh/cds/engine/api/cache"
	"github.com/ovh/cds/sdk"
	"github.com/ovh/cds/sdk/log"
)

//This are all the types
const (
	TypeRepoManagerWebHook = "RepoWebHook"
	TypeWebHook            = "Webhook"
	TypeScheduler          = "Scheduler"
	TypeRepoPoller         = "RepoPoller"
	TypeBranchDeletion     = "BranchDeletion"
	TypeKafka              = "Kafka"
	TypeGerrit             = "Gerrit"
	TypeRabbitMQ           = "RabbitMQ"
	TypeWorkflowHook       = "Workflow"
	TypeOutgoingWebHook    = "OutgoingWebhook"
	TypeOutgoingWorkflow   = "OutgoingWorkflow"

	GithubHeader    = "X-Github-Event"
	GitlabHeader    = "X-Gitlab-Event"
	BitbucketHeader = "X-Event-Key"

	ConfigNumber    = "Number"
	ConfigSubNumber = "SubNumber"
	ConfigHookID    = "HookID"
	ConfigHookRunID = "HookRunID"
)

var (
	rootKey           = cache.Key("hooks", "tasks")
	executionRootKey  = cache.Key("hooks", "tasks", "executions")
	schedulerQueueKey = cache.Key("hooks", "scheduler", "queue")
	gerritRepoKey     = cache.Key("hooks", "gerrit", "repo")
	gerritRepoHooks   = make(map[string]bool)
)

// runTasks should run as a long-running goroutine
func (s *Service) runTasks(ctx context.Context) error {
	if err := s.synchronizeTasks(ctx); err != nil {
		log.Error("Hook> Unable to synchronize tasks: %v", err)
	}

	if err := s.startTasks(ctx); err != nil {
		log.Error("Hook> Exit running tasks: %v", err)
		return err
	}
	<-ctx.Done()
	return ctx.Err()
}

func (s *Service) synchronizeTasks(ctx context.Context) error {
	t0 := time.Now()
	defer func() {
		log.Info("Hooks> All tasks has been resynchronized (%.3fs)", time.Since(t0).Seconds())
	}()

	log.Info("Hooks> Synchronizing tasks from CDS API (%s)", s.Cfg.API.HTTP.URL)

	//Get all hooks from CDS, and synchronize the tasks in cache
	hooks, err := s.Client.WorkflowAllHooksList()
	if err != nil {
		return sdk.WrapError(err, "Unable to get hooks")
	}

	allOldTasks, err := s.Dao.FindAllTasks()
	if err != nil {
		return sdk.WrapError(err, "Unable to get allOldTasks")
	}

	//Delete all old task which are not referenced in CDS API anymore
	for i := range allOldTasks {
		t := &allOldTasks[i]
		var found bool
		for _, h := range hooks {
			if h.UUID == t.UUID {
				found = true
				break
			}
		}
		if !found && t.Type != TypeOutgoingWebHook && t.Type != TypeOutgoingWorkflow {
			s.Dao.DeleteTask(t)
			log.Info("Hook> Task %s deleted on synchronization", t.UUID)
		}
	}

	for _, h := range hooks {
		confProj := h.Config[sdk.HookConfigProject]
		confWorkflow := h.Config[sdk.HookConfigWorkflow]
		if confProj.Value == "" || confWorkflow.Value == "" {
			log.Error("Hook> Unable to synchronize task %+v: %v", h, err)
			continue
		}
		t, err := s.hookToTask(&h)
		if err != nil {
			log.Error("Hook> Unable to synchronize task %+v: %v", h, err)
			continue
		}
		s.Dao.SaveTask(t)
	}

	// Start listening to gerrit event stream
	vcsConfig, err := s.Client.VCSConfiguration()
	if err != nil {
		return sdk.WrapError(err, "unable to get vcs configuration")
	}

	for k, v := range vcsConfig {
		if v.Type == "gerrit" && v.Username != "" && v.Password != "" && v.SSHPort != 0 {
			s.initGerritStreamEvent(ctx, k, vcsConfig)
		}
	}

	return nil
}

func (s *Service) initGerritStreamEvent(ctx context.Context, vcsName string, vcsConfig map[string]sdk.VCSConfiguration) {

	// Create channel to store gerrit event
	gerritEventChan := make(chan GerritEvent, 20)
	// Listen to gerrit event stream
	sdk.GoRoutine(ctx, "gerrit.EventStream."+vcsName, func(ctx context.Context) {
		ListenGerritStreamEvent(ctx, vcsConfig[vcsName], gerritEventChan)
	})
	// Listen to gerrit event stream
	sdk.GoRoutine(ctx, "gerrit.EventStreamCompute."+vcsName, func(ctx context.Context) {
		s.ComputeGerritStreamEvent(ctx, vcsName, gerritEventChan)
	})
	// Save the fact that we are listen the event stream for this gerrit
	gerritRepoHooks[vcsName] = true
}

func (s *Service) hookToTask(h *sdk.WorkflowNodeHook) (*sdk.Task, error) {
	if h.WorkflowHookModel.Type != sdk.WorkflowHookModelBuiltin {
		return nil, fmt.Errorf("Unsupported hook type: %s", h.WorkflowHookModel.Type)
	}

	switch h.WorkflowHookModel.Name {
	case sdk.GerritHookModelName:
		return &sdk.Task{
			UUID:   h.UUID,
			Type:   TypeGerrit,
			Config: h.Config,
		}, nil
	case sdk.KafkaHookModelName:
		return &sdk.Task{
			UUID:   h.UUID,
			Type:   TypeKafka,
			Config: h.Config,
		}, nil
	case sdk.RabbitMQHookModelName:
		return &sdk.Task{
			UUID:   h.UUID,
			Type:   TypeRabbitMQ,
			Config: h.Config,
		}, nil
	case sdk.WebHookModelName:
		h.Config["webHookURL"] = sdk.WorkflowNodeHookConfigValue{
			Value:        fmt.Sprintf("%s/webhook/%s", s.Cfg.URLPublic, h.UUID),
			Configurable: false,
		}
		return &sdk.Task{
			UUID:   h.UUID,
			Type:   TypeWebHook,
			Config: h.Config,
		}, nil
	case sdk.RepositoryWebHookModelName:
		h.Config["webHookURL"] = sdk.WorkflowNodeHookConfigValue{
			Value:        fmt.Sprintf("%s/webhook/%s", s.Cfg.URLPublic, h.UUID),
			Configurable: false,
		}
		return &sdk.Task{
			UUID:   h.UUID,
			Type:   TypeRepoManagerWebHook,
			Config: h.Config,
		}, nil
	case sdk.SchedulerModelName:
		return &sdk.Task{
			UUID:   h.UUID,
			Type:   TypeScheduler,
			Config: h.Config,
		}, nil
	case sdk.GitPollerModelName:
		return &sdk.Task{
			UUID:   h.UUID,
			Type:   TypeRepoPoller,
			Config: h.Config,
		}, nil
	case sdk.WorkflowModelName:
		return &sdk.Task{
			UUID: h.UUID,
			Type: TypeWorkflowHook,
		}, nil
	}

	return nil, fmt.Errorf("Unsupported hook: %s", h.WorkflowHookModel.Name)
}

func (s *Service) startTasks(ctx context.Context) error {
	c, cancel := context.WithCancel(ctx)
	defer cancel()

	//Load all the tasks
	tasks, err := s.Dao.FindAllTasks()
	if err != nil {
		return sdk.WrapError(err, "Unable to find all tasks")
	}

	//Start the tasks
	for i := range tasks {
		t := &tasks[i]
		if t.Type == TypeOutgoingWebHook || t.Type == TypeOutgoingWorkflow {
			continue
		}
		if _, err := s.startTask(c, t); err != nil {
			log.Error("Hooks> runLongRunningTasks> Unable to start task: %v", err)
			continue
		}
	}
	return nil
}

func (s *Service) stopTasks() error {
	//Load all the tasks
	tasks, err := s.Dao.FindAllTasks()
	if err != nil {
		return sdk.WrapError(err, "Unable to find all tasks")
	}

	//Start the tasks
	for i := range tasks {
		t := &tasks[i]
		if err := s.stopTask(t); err != nil {
			log.Error("Hooks> stopTasks> Unable to stop task: %v", err)
			continue
		}
	}
	return nil
}

func (s *Service) startTask(ctx context.Context, t *sdk.Task) (*sdk.TaskExecution, error) {
	t.Stopped = false
	s.Dao.SaveTask(t)

	switch t.Type {
	case TypeWebHook, TypeRepoManagerWebHook, TypeWorkflowHook:
		return nil, nil
	case TypeScheduler, TypeRepoPoller, TypeBranchDeletion:
		return nil, s.prepareNextScheduledTaskExecution(t)
	case TypeKafka:
		return nil, s.startKafkaHook(t)
	case TypeRabbitMQ:
		return nil, s.startRabbitMQHook(t)
	case TypeOutgoingWebHook:
		return s.startOutgoingWebHookTask(t)
	case TypeOutgoingWorkflow:
		return s.startOutgoingWorkflowTask(t)
	case TypeGerrit:
		return nil, s.startGerritHookTask(t)
	default:
		return nil, fmt.Errorf("Unsupported task type %s", t.Type)
	}
}

func (s *Service) prepareNextScheduledTaskExecution(t *sdk.Task) error {
	if t.Stopped {
		return nil
	}

	//Load the last execution of this task
	execs, err := s.Dao.FindAllTaskExecutions(t)
	if err != nil {
		return sdk.WrapError(err, "unable to load last executions")
	}

	//The last execution has not been executed, let it go
	if len(execs) > 0 && execs[len(execs)-1].ProcessingTimestamp == 0 {
		log.Debug("Hooks> Scheduled tasks %s:%d ready. Next execution scheduled on %v", t.UUID, execs[len(execs)-1].Timestamp, time.Unix(0, execs[len(execs)-1].Timestamp))
		return nil
	}

	//Load the location for the timezone
	confTimezone := t.Config[sdk.SchedulerModelTimezone]
	loc, err := time.LoadLocation(confTimezone.Value)
	if err != nil {
		return sdk.WrapError(err, "unable to parse timezone: %v", t.Config[sdk.SchedulerModelTimezone])
	}

	var exec *sdk.TaskExecution
	var nextSchedule time.Time
	switch t.Type {
	case TypeScheduler:
		//Parse the cron expr
		confCron := t.Config[sdk.SchedulerModelCron]
		cronExpr, err := cronexpr.Parse(confCron.Value)
		if err != nil {
			return sdk.WrapError(err, "unable to parse cron expression: %v", t.Config[sdk.SchedulerModelCron])
		}

		//Compute a new date
		t0 := time.Now().In(loc)
		nextSchedule = cronExpr.Next(t0)

	case TypeRepoPoller:
		// Default value of next scheduling
		nextSchedule = time.Now().Add(time.Minute)
		if val, ok := t.Config["next_execution"]; ok {
			nextExec, errT := strconv.ParseInt(val.Value, 10, 64)
			if errT == nil {
				nextSchedule = time.Unix(nextExec, 0)
			}
		}

	case TypeBranchDeletion:
		now := time.Now()
		nextSchedule = now.Add(24 * time.Hour)
	}

	//Craft a new execution
	exec = &sdk.TaskExecution{
		Timestamp: nextSchedule.UnixNano(),
		Status:    TaskExecutionScheduled,
		Type:      t.Type,
		UUID:      t.UUID,
		Config:    t.Config,
		ScheduledTask: &sdk.ScheduledTaskExecution{
			DateScheduledExecution: fmt.Sprintf("%v", nextSchedule),
		},
	}

	s.Dao.SaveTaskExecution(exec)
	//We don't push in queue, we will the scheduler to run it

	log.Debug("Hooks> Scheduled tasks %v:%d ready. Next execution scheduled on %v, len:%d", t.UUID, exec.Timestamp, time.Unix(0, exec.Timestamp), len(execs))

	return nil
}

func (s *Service) stopTask(t *sdk.Task) error {
	log.Info("Hooks> Stopping task %s", t.UUID)
	t.Stopped = true
	s.Dao.SaveTask(t)

	switch t.Type {
	case TypeWebHook, TypeScheduler, TypeRepoManagerWebHook, TypeRepoPoller, TypeKafka, TypeWorkflowHook:
		log.Debug("Hooks> Tasks %s has been stopped", t.UUID)
		return nil
	case TypeGerrit:
		s.stopGerritHookTask(t)
		log.Debug("Hooks> Gerrit Task %s has been stopped", t.UUID)
		return nil
	default:
		return fmt.Errorf("Unsupported task type %s", t.Type)
	}
}

// doTask return a boolean that means the task should be restarted of not
func (s *Service) doTask(ctx context.Context, t *sdk.Task, e *sdk.TaskExecution) (bool, error) {
	if t.Stopped {
		return false, nil
	}

	var hs []sdk.WorkflowNodeRunHookEvent
	var h *sdk.WorkflowNodeRunHookEvent
	var err error

	var doRestart = false
	switch {
	case e.GerritEvent != nil:
		h, err = s.doGerritExecution(e)
	case e.WebHook != nil && e.Type == TypeOutgoingWebHook:
		err = s.doOutgoingWebHookExecution(e)
	case e.Type == TypeOutgoingWorkflow:
		err = s.doOutgoingWorkflowExecution(e)
	case e.WebHook != nil && (e.Type == TypeWebHook || e.Type == TypeRepoManagerWebHook):
		hs, err = s.doWebHookExecution(e)
	case e.ScheduledTask != nil && e.Type == TypeScheduler:
		h, err = s.doScheduledTaskExecution(e)
		doRestart = true
	case e.ScheduledTask != nil && e.Type == TypeRepoPoller:
		//Populate next execution
		hs, err = s.doPollerTaskExecution(t, e)
<<<<<<< HEAD
	case e.ScheduledTask != nil && e.Type == TypeBranchDeletion:
		_, err = s.doBranchDeletionTaskExecution(e)
=======
		doRestart = true
>>>>>>> 0c93bdbc
	case e.Kafka != nil && e.Type == TypeKafka:
		h, err = s.doKafkaTaskExecution(e)
	case e.RabbitMQ != nil && e.Type == TypeRabbitMQ:
		h, err = s.doRabbitMQTaskExecution(e)
	default:
		err = fmt.Errorf("Unsupported task type %s", e.Type)
	}

	if err != nil {
		return doRestart, err
	}
	if h != nil {
		hs = append(hs, *h)
	}
	if hs == nil || len(hs) == 0 {
		return doRestart, nil
	}

	// Call CDS API
	confProj := t.Config[sdk.HookConfigProject]
	confWorkflow := t.Config[sdk.HookConfigWorkflow]
	var globalErr error
	for _, hEvent := range hs {
		run, err := s.Client.WorkflowRunFromHook(confProj.Value, confWorkflow.Value, hEvent)
		if err != nil {
			globalErr = err
			log.Error("Hooks> Unable to run workflow %s", err)
		} else {
			//Save the run number
			e.WorkflowRun = run.Number
			log.Debug("Hooks> workflow %s/%s#%d has been triggered", confProj.Value, confWorkflow.Value, run.Number)
		}
	}

	if globalErr != nil {
		return doRestart, sdk.WrapError(globalErr, "Unable to run workflow")
	}

	return doRestart, nil
}<|MERGE_RESOLUTION|>--- conflicted
+++ resolved
@@ -390,12 +390,9 @@
 	case e.ScheduledTask != nil && e.Type == TypeRepoPoller:
 		//Populate next execution
 		hs, err = s.doPollerTaskExecution(t, e)
-<<<<<<< HEAD
+		doRestart = true
 	case e.ScheduledTask != nil && e.Type == TypeBranchDeletion:
 		_, err = s.doBranchDeletionTaskExecution(e)
-=======
-		doRestart = true
->>>>>>> 0c93bdbc
 	case e.Kafka != nil && e.Type == TypeKafka:
 		h, err = s.doKafkaTaskExecution(e)
 	case e.RabbitMQ != nil && e.Type == TypeRabbitMQ:
