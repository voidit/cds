--- conflicted
+++ resolved
@@ -1,18 +1,14 @@
 package gorpmapping
 
 import (
-<<<<<<< HEAD
+	"database/sql"
 	"errors"
-=======
-	"database/sql"
->>>>>>> 432cceef
 	"fmt"
 	"reflect"
 	"strings"
 
 	"github.com/go-gorp/gorp"
 	"github.com/lib/pq"
-	_ "github.com/ovh/symmecrypt/ciphers/hmac"
 
 	"github.com/ovh/cds/sdk"
 )
@@ -89,7 +85,6 @@
 	return sdk.WithStack(err)
 }
 
-<<<<<<< HEAD
 func reflectFindValueByTag(i interface{}, tagKey, tagValue string) interface{} {
 	val := reflect.ValueOf(i)
 	if reflect.ValueOf(i).Kind() == reflect.Ptr {
@@ -127,7 +122,8 @@
 	id := reflectFindValueByTag(i, "db", mapping.Keys[0])
 
 	return mapping.Name, mapping.Keys[0], id, nil
-=======
+}
+
 // GetAll values from database.
 func GetAll(db gorp.SqlExecutor, q Query, i interface{}) error {
 	_, err := db.Select(i, q.query, q.arguments...)
@@ -143,5 +139,4 @@
 		return false, sdk.WithStack(err)
 	}
 	return true, nil
->>>>>>> 432cceef
 }