package api

import (
	"encoding/json"
	"fmt"
	"net/http/httptest"
	"testing"

	"github.com/stretchr/testify/assert"

	"github.com/ovh/cds/engine/api/bootstrap"
	"github.com/ovh/cds/engine/api/group"
	"github.com/ovh/cds/engine/api/pipeline"
	"github.com/ovh/cds/engine/api/project"
	"github.com/ovh/cds/engine/api/test"
	"github.com/ovh/cds/engine/api/test/assets"
	"github.com/ovh/cds/engine/api/worker"
	"github.com/ovh/cds/engine/api/workflow"
	"github.com/ovh/cds/sdk"
)

func Test_DeleteAllWorkerModel(t *testing.T) {
	api, _, _, end := newTestAPI(t, bootstrap.InitiliazeDB)
	defer end()

	//Loading all models
	models, err := worker.LoadWorkerModels(api.mustDB())
	if err != nil {
		t.Fatalf("Error getting models : %s", err)
	}

	//Delete all of them
	for _, m := range models {
		if err := worker.DeleteWorkerModel(api.mustDB(), m.ID); err != nil {
			t.Fatalf("Error deleting model : %s", err)
		}
	}

	modelPatterns, err := worker.LoadWorkerModelPatterns(api.mustDB())
	test.NoError(t, err)

	for _, wmp := range modelPatterns {
		test.NoError(t, worker.DeleteWorkerModelPattern(api.mustDB(), wmp.ID))
	}
}

func Test_postWorkerModelAsAdmin(t *testing.T) {
	api, _, _, end := newTestAPI(t, bootstrap.InitiliazeDB)
	defer end()

	//Loading all models
	models, errlw := worker.LoadWorkerModels(api.mustDB())
	if errlw != nil {
		t.Fatalf("Error getting models : %s", errlw)
	}

	//Delete all of them
	for _, m := range models {
		if err := worker.DeleteWorkerModel(api.mustDB(), m.ID); err != nil {
			t.Fatalf("Error deleting model : %s", err)
		}
	}

	//Create admin user
	u, pass := assets.InsertAdminUser(api.mustDB())
	assert.NotZero(t, u)
	assert.NotZero(t, pass)

	g, err := group.LoadGroup(api.mustDB(), "shared.infra")
	if err != nil {
		t.Fatalf("Error getting group : %s", err)
	}

	model := sdk.Model{
		Name:    "Test1",
		GroupID: g.ID,
		Type:    sdk.Docker,
		ModelDocker: sdk.ModelDocker{
			Image: "buildpack-deps:jessie",
			Shell: "sh -c",
			Cmd:   "worker --api={{.API}}",
			Envs: map[string]string{
				"CDS_TEST": "THIS IS A TEST",
			},
		},
	}

	//Prepare request
	uri := api.Router.GetRoute("POST", api.postWorkerModelHandler, nil)
	test.NotEmpty(t, uri)

	req := assets.NewAuthentifiedRequest(t, u, pass, "POST", uri, model)

	//Do the request
	w := httptest.NewRecorder()
	api.Router.Mux.ServeHTTP(w, req)

	assert.Equal(t, 200, w.Code)

	var newModel sdk.Model
	assert.NoError(t, json.Unmarshal(w.Body.Bytes(), &newModel))

	test.Equal(t, "worker --api={{.API}}", newModel.ModelDocker.Cmd, "Main worker command is not good")
	test.Equal(t, "THIS IS A TEST", newModel.ModelDocker.Envs["CDS_TEST"], "Worker model envs are not good")
}

func Test_addWorkerModelWithPrivateRegistryAsAdmin(t *testing.T) {
	api, _, _, end := newTestAPI(t, bootstrap.InitiliazeDB)
	defer end()

	//Loading all models
	models, errlw := worker.LoadWorkerModels(api.mustDB())
	if errlw != nil {
		t.Fatalf("Error getting models : %s", errlw)
	}

	//Delete all of them
	for _, m := range models {
		if err := worker.DeleteWorkerModel(api.mustDB(), m.ID); err != nil {
			t.Fatalf("Error deleting model : %s", err)
		}
	}

	//Create admin user
	u, pass := assets.InsertAdminUser(api.mustDB())
	assert.NotZero(t, u)
	assert.NotZero(t, pass)

	g, err := group.LoadGroup(api.mustDB(), "shared.infra")
	if err != nil {
		t.Fatalf("Error getting group : %s", err)
	}

	model := sdk.Model{
		Name:    "Test1",
		GroupID: g.ID,
		Type:    sdk.Docker,
		ModelDocker: sdk.ModelDocker{
			Image: "buildpack-deps:jessie",
			Shell: "sh -c",
			Cmd:   "worker --api={{.API}}",
			Envs: map[string]string{
				"CDS_TEST": "THIS IS A TEST",
			},
			Private:  true,
			Username: "test",
			Password: "pwtest",
		},
		RegisteredCapabilities: sdk.RequirementList{
			{
				Name:  "capa1",
				Type:  sdk.BinaryRequirement,
				Value: "1",
			},
		},
	}

	//Prepare request
	uri := api.Router.GetRoute("POST", api.addWorkerModelHandler, nil)
	test.NotEmpty(t, uri)

	req := assets.NewAuthentifiedRequest(t, u, pass, "POST", uri, model)

	//Do the request
	w := httptest.NewRecorder()
	api.Router.Mux.ServeHTTP(w, req)

	assert.Equal(t, 200, w.Code)

	var newModel sdk.Model
	assert.NoError(t, json.Unmarshal(w.Body.Bytes(), &newModel))

	test.Equal(t, "worker --api={{.API}}", newModel.ModelDocker.Cmd, "Main worker command is not good")
	test.Equal(t, "THIS IS A TEST", newModel.ModelDocker.Envs["CDS_TEST"], "Worker model envs are not good")
	test.Equal(t, sdk.PasswordPlaceholder, newModel.ModelDocker.Password, "Worker model password returned are not placeholder")
}

func Test_WorkerModelUsage(t *testing.T) {
	Test_DeleteAllWorkerModel(t)
	api, db, router, end := newTestAPI(t, bootstrap.InitiliazeDB)
	defer end()

	u, pass := assets.InsertAdminUser(db)
	assert.NotZero(t, u)

	grName := sdk.RandomString(10)
	gr := assets.InsertTestGroup(t, db, grName)
	test.NotNil(t, gr)

	model := sdk.Model{
		Name:    sdk.RandomString(10),
		GroupID: gr.ID,
		Type:    sdk.Docker,
		ModelDocker: sdk.ModelDocker{
			Image: "buildpack-deps:jessie",
			Shell: "sh -c",
			Cmd:   "worker --api={{.API}}",
			Envs: map[string]string{
				"CDS_TEST": "THIS IS A TEST",
			},
		},
	}
	test.NoError(t, worker.InsertWorkerModel(db, &model))

	pkey := sdk.RandomString(10)
	proj := assets.InsertTestProject(t, db, api.Cache, pkey, pkey, u)
	test.NoError(t, group.InsertUserInGroup(db, proj.ProjectGroups[0].Group.ID, u.ID, true))

	pip := sdk.Pipeline{
		ProjectID:  proj.ID,
		ProjectKey: proj.Key,
		Name:       "pip1",
	}

	test.NoError(t, pipeline.InsertPipeline(db, api.Cache, proj, &pip, u))

	//Insert Stage
	stage := &sdk.Stage{
		Name:          "stage_Test_0",
		PipelineID:    pip.ID,
		BuildOrder:    1,
		Enabled:       true,
		Prerequisites: []sdk.Prerequisite{},
	}
	pip.Stages = append(pip.Stages, *stage)

	t.Logf("Insert Stage %s for Pipeline %s of Project %s", stage.Name, pip.Name, proj.Name)
	test.NoError(t, pipeline.InsertStage(db, stage))

	//Insert Action
	t.Logf("Insert Action script on Stage %s for Pipeline %s of Project %s", stage.Name, pip.Name, proj.Name)

	job := &sdk.Job{
		Action: sdk.Action{
			Name:    "NewAction",
			Enabled: true,
			Requirements: []sdk.Requirement{
				{
					Name:  fmt.Sprintf("%s/%s", grName, model.Name),
					Type:  sdk.ModelRequirement,
					Value: fmt.Sprintf("%s/%s", grName, model.Name),
				},
			},
		},
		Enabled: true,
	}
	errJob := pipeline.InsertJob(db, job, stage.ID, &pip)
	test.NoError(t, errJob)
	assert.NotZero(t, job.PipelineActionID)
	assert.NotZero(t, job.Action.ID)

	proj, _ = project.LoadByID(db, api.Cache, proj.ID, u, project.LoadOptions.WithApplications, project.LoadOptions.WithPipelines, project.LoadOptions.WithEnvironments, project.LoadOptions.WithGroups)

	wf := sdk.Workflow{
		Name:       "workflow1",
		ProjectID:  proj.ID,
		ProjectKey: proj.Key,
		WorkflowData: &sdk.WorkflowData{
			Node: sdk.Node{
				Name: "root",
				Context: &sdk.NodeContext{
					PipelineID: pip.ID,
				},
			},
		},
	}
	(&wf).RetroMigrate()

	test.NoError(t, workflow.Insert(db, api.Cache, &wf, proj, u))

	//Prepare request
	vars := map[string]string{
		"groupName":     gr.Name,
		"permModelName": model.Name,
	}
	uri := router.GetRoute("GET", api.getWorkerModelUsageHandler, vars)
	test.NotEmpty(t, uri)
	req := assets.NewAuthentifiedRequest(t, u, pass, "GET", uri, vars)
	//Do the request
	w := httptest.NewRecorder()
	router.Mux.ServeHTTP(w, req)
	assert.Equal(t, 200, w.Code)

	var pipelines []sdk.Pipeline
	test.NoError(t, json.Unmarshal(w.Body.Bytes(), &pipelines))

	test.NotNil(t, pipelines)
	test.Equal(t, 1, len(pipelines))
	test.Equal(t, "pip1", pipelines[0].Name)
	test.Equal(t, proj.Key, pipelines[0].ProjectKey)
}

func Test_postWorkerModelWithWrongRequest(t *testing.T) {
	Test_DeleteAllWorkerModel(t)
	api, _, router, end := newTestAPI(t, bootstrap.InitiliazeDB)
	defer end()

	//Create admin user
	u, pass := assets.InsertAdminUser(api.mustDB())
	assert.NotZero(t, u)
	assert.NotZero(t, pass)

	g, err := group.LoadGroup(api.mustDB(), "shared.infra")
	if err != nil {
		t.Fatalf("Error getting group : %s", err)
	}

	//Type is mandatory
	model := sdk.Model{
		Name: "Test1",
		ModelDocker: sdk.ModelDocker{
			Image: "buildpack-deps:jessie",
			Cmd:   "worker",
		},
		GroupID: g.ID,
	}

	//Prepare request
	uri := api.Router.GetRoute("POST", api.postWorkerModelHandler, nil)
	test.NotEmpty(t, uri)

	req := assets.NewAuthentifiedRequest(t, u, pass, "POST", uri, model)

	//Do the request
	w := httptest.NewRecorder()
	api.Router.Mux.ServeHTTP(w, req)

	assert.Equal(t, 400, w.Code)

	t.Logf("Body: %s", w.Body.String())

	//Name is mandatory
	model = sdk.Model{
		GroupID: g.ID,
		Type:    sdk.Docker,
	}

	//Prepare request
	req = assets.NewAuthentifiedRequest(t, u, pass, "POST", uri, model)

	//Do the request
	w = httptest.NewRecorder()
	api.Router.Mux.ServeHTTP(w, req)

	assert.Equal(t, 400, w.Code)

	t.Logf("Body: %s", w.Body.String())

	//GroupID is mandatory
	model = sdk.Model{
		Name: "Test1",
		Type: sdk.Docker,
		ModelDocker: sdk.ModelDocker{
			Image: "buildpack-deps:jessie",
			Cmd:   "worker",
		},
	}

	//Prepare request
	req = assets.NewAuthentifiedRequest(t, u, pass, "POST", uri, model)

	//Do the request
	w = httptest.NewRecorder()
	api.Router.Mux.ServeHTTP(w, req)

	assert.Equal(t, 400, w.Code)

	t.Logf("Body: %s", w.Body.String())

	//Cmd is mandatory
	model = sdk.Model{
		Name: "Test1",
		Type: sdk.Docker,
		ModelDocker: sdk.ModelDocker{
			Image: "buildpack-deps:jessie",
		},
	}

	//Prepare request
	req = assets.NewAuthentifiedRequest(t, u, pass, "POST", uri, model)

	//Do the request
	w = httptest.NewRecorder()
	api.Router.Mux.ServeHTTP(w, req)

	assert.Equal(t, 400, w.Code)

	t.Logf("Body: %s", w.Body.String())

	//SendBadRequest

	//Prepare request
	req = assets.NewAuthentifiedRequest(t, u, pass, "POST", uri, "blabla")

	//Do the request
	w = httptest.NewRecorder()
	router.Mux.ServeHTTP(w, req)

	assert.Equal(t, 400, w.Code)

	t.Logf("Body: %s", w.Body.String())
}

func Test_postWorkerModelAsAGroupMember(t *testing.T) {
	Test_DeleteAllWorkerModel(t)
	api, _, router, end := newTestAPI(t, bootstrap.InitiliazeDB)
	defer end()

	//Create group
	g := &sdk.Group{
		Name: sdk.RandomString(10),
	}

	//Create user
	u, pass := assets.InsertLambdaUser(api.mustDB(), g)
	assert.NotZero(t, u)
	assert.NotZero(t, pass)

	model := sdk.Model{
		Name:    "Test1",
		GroupID: g.ID,
		Type:    sdk.Docker,
		ModelDocker: sdk.ModelDocker{
			Image: "buildpack-deps:jessie",
			Cmd:   "worker",
			Shell: "sh",
		},
	}

	//Prepare request
	uri := router.GetRoute("POST", api.postWorkerModelHandler, nil)
	test.NotEmpty(t, uri, "Route route found")

	req := assets.NewAuthentifiedRequest(t, u, pass, "POST", uri, model)

	//Do the request
	w := httptest.NewRecorder()
	router.Mux.ServeHTTP(w, req)

	assert.Equal(t, 403, w.Code, "Status code should be 403 because only a group admin can create a model")

	t.Logf("Body: %s", w.Body.String())
}

func Test_postWorkerModelAsAGroupAdmin(t *testing.T) {
	Test_DeleteAllWorkerModel(t)
	api, _, router, end := newTestAPI(t, bootstrap.InitiliazeDB)
	defer end()

	//Create group
	g := &sdk.Group{
		Name: sdk.RandomString(10),
	}

	//Create user
	u, pass := assets.InsertLambdaUser(api.mustDB(), g)
	assert.NotZero(t, u)
	assert.NotZero(t, pass)
	test.NoError(t, group.SetUserGroupAdmin(api.mustDB(), g.ID, u.ID))

	model := sdk.Model{
		Name:    "Test1",
		GroupID: g.ID,
		Type:    sdk.Docker,
		ModelDocker: sdk.ModelDocker{
			Image: "buildpack-deps:jessie",
			Cmd:   "worker",
			Shell: "sh",
		},
	}

	//Prepare request
	uri := router.GetRoute("POST", api.postWorkerModelHandler, nil)
	test.NotEmpty(t, uri)

	req := assets.NewAuthentifiedRequest(t, u, pass, "POST", uri, model)

	//Do the request
	w := httptest.NewRecorder()
	router.Mux.ServeHTTP(w, req)

	assert.Equal(t, 403, w.Code, "Status code should equal 403 because the worker model haven't pattern and is not restricted")

	t.Logf("Body: %s", w.Body.String())
}

func Test_postWorkerModelAsAGroupAdminWithRestrict(t *testing.T) {
	Test_DeleteAllWorkerModel(t)
	api, _, router, end := newTestAPI(t, bootstrap.InitiliazeDB)
	defer end()

	//Create group
	g := &sdk.Group{
		Name: sdk.RandomString(10),
	}

	//Create user
	u, pass := assets.InsertLambdaUser(api.mustDB(), g)
	assert.NotZero(t, u)
	assert.NotZero(t, pass)
	test.NoError(t, group.SetUserGroupAdmin(api.mustDB(), g.ID, u.ID))

	model := sdk.Model{
		Name:       "Test1",
		GroupID:    g.ID,
		Type:       sdk.Docker,
		Restricted: true,
		ModelDocker: sdk.ModelDocker{
			Image: "buildpack-deps:jessie",
			Shell: "sh -c",
			Cmd:   "worker --api={{.API}}",
		},
	}

	//Prepare request
	uri := router.GetRoute("POST", api.postWorkerModelHandler, nil)
	test.NotEmpty(t, uri)

	req := assets.NewAuthentifiedRequest(t, u, pass, "POST", uri, model)

	//Do the request
	w := httptest.NewRecorder()
	router.Mux.ServeHTTP(w, req)

	assert.Equal(t, 200, w.Code, "Status code should equal 200")

	var newModel sdk.Model
	assert.NoError(t, json.Unmarshal(w.Body.Bytes(), &newModel))

	test.Equal(t, "worker --api={{.API}}", newModel.ModelDocker.Cmd, "Main worker command is not good")
}

func Test_postWorkerModelAsAGroupAdminWithoutRestrictWithPattern(t *testing.T) {
	Test_DeleteAllWorkerModel(t)
	api, _, router, end := newTestAPI(t, bootstrap.InitiliazeDB)
	defer end()

	//Create group
	g := &sdk.Group{
		Name: sdk.RandomString(10),
	}

	//Create user
	u, pass := assets.InsertLambdaUser(api.mustDB(), g)
	assert.NotZero(t, u)
	assert.NotZero(t, pass)
	test.NoError(t, group.SetUserGroupAdmin(api.mustDB(), g.ID, u.ID))

	pattern := sdk.ModelPattern{
		Name: "test",
		Type: sdk.Openstack,
		Model: sdk.ModelCmds{
			PreCmd: "apt-get install curl -y",
			Cmd:    "./worker",
		},
	}

	test.NoError(t, worker.InsertWorkerModelPattern(api.mustDB(), &pattern))

	model := sdk.Model{
		Name:        "Test1",
		GroupID:     g.ID,
		Type:        sdk.Openstack,
		PatternName: "test",
		ModelVirtualMachine: sdk.ModelVirtualMachine{
			Image:  "Debian 7",
			Flavor: "vps-ssd-1",
			Cmd:    "worker --api={{.API}}",
		},
	}

	//Prepare request
	uri := router.GetRoute("POST", api.postWorkerModelHandler, nil)
	test.NotEmpty(t, uri)

	req := assets.NewAuthentifiedRequest(t, u, pass, "POST", uri, model)

	//Do the request
	w := httptest.NewRecorder()
	router.Mux.ServeHTTP(w, req)

	assert.Equal(t, 200, w.Code, "Status code should equal 200")

	var newModel sdk.Model
	assert.NoError(t, json.Unmarshal(w.Body.Bytes(), &newModel))

	test.Equal(t, "./worker", newModel.ModelVirtualMachine.Cmd, "Main worker command is not good")
	test.Equal(t, "apt-get install curl -y", newModel.ModelVirtualMachine.PreCmd, "Pre worker command is not good")
}

// Test_postWorkerModelAsAGroupAdminWithProvision test the provioning
// For a group Admin, it is allowed to set a provision only for restricted model
func Test_postWorkerModelAsAGroupAdminWithProvision(t *testing.T) {
	Test_DeleteAllWorkerModel(t)
	api, _, router, end := newTestAPI(t, bootstrap.InitiliazeDB)
	defer end()

	//Create group
	g := &sdk.Group{Name: sdk.RandomString(10)}

	//Create user
	u, pass := assets.InsertLambdaUser(api.mustDB(), g)
	assert.NotZero(t, u)
	assert.NotZero(t, pass)
	test.NoError(t, group.SetUserGroupAdmin(api.mustDB(), g.ID, u.ID))

	model := sdk.Model{
		Name:       "Test-with-provision",
		GroupID:    g.ID,
		Type:       sdk.Docker,
		Restricted: true,
		Provision:  1,
		ModelDocker: sdk.ModelDocker{
			Image: "buildpack-deps:jessie",
			Shell: "sh -c",
			Cmd:   "worker",
		},
	}

	//Prepare request
	uri := router.GetRoute("POST", api.postWorkerModelHandler, nil)
	test.NotEmpty(t, uri)

	//Do the request
	w := httptest.NewRecorder()
	router.Mux.ServeHTTP(w, assets.NewAuthentifiedRequest(t, u, pass, "POST", uri, model))

	assert.Equal(t, 200, w.Code, "Status code should equal 200")

	t.Logf("Body: %s", w.Body.String())

	var wm sdk.Model
	json.Unmarshal(w.Body.Bytes(), &wm)
	assert.Equal(t, 1, int(wm.Provision))

	// update restricted flag -> provioning will be reset

	pattern := sdk.ModelPattern{
		Name: "test",
		Type: sdk.Docker,
		Model: sdk.ModelCmds{
			Cmd:   "./worker",
			Shell: "sh -c",
		},
	}

	test.NoError(t, worker.InsertWorkerModelPattern(api.mustDB(), &pattern))

	vars := map[string]string{
		"groupName":     g.Name,
		"permModelName": model.Name,
	}
	uri = router.GetRoute("PUT", api.putWorkerModelHandler, vars)
	test.NotEmpty(t, uri)

	// API will set provisioning to 0 for a non-restricted model
	wm.Restricted = false
	wm.PatternName = "test"
	req := assets.NewAuthentifiedRequest(t, u, pass, "PUT", uri, wm)

	//Do the request
	w = httptest.NewRecorder()
	router.Mux.ServeHTTP(w, req)

	assert.Equal(t, 200, w.Code)
	var wmUpdated sdk.Model
	json.Unmarshal(w.Body.Bytes(), &wmUpdated)
	assert.Equal(t, 0, int(wmUpdated.Provision))
	assert.Equal(t, "./worker", wmUpdated.ModelDocker.Cmd)
}

func Test_postWorkerModelAsAWrongGroupMember(t *testing.T) {
	Test_DeleteAllWorkerModel(t)
	api, _, router, end := newTestAPI(t, bootstrap.InitiliazeDB)
	defer end()

	//Create group
	g := &sdk.Group{
		Name: sdk.RandomString(10),
	}

	//Create group
	g1 := &sdk.Group{
		Name: sdk.RandomString(10),
	}

	if err := group.InsertGroup(api.mustDB(), g1); err != nil {
		t.Fatal(err)
	}

	//Create user
	u, pass := assets.InsertLambdaUser(api.mustDB(), g)
	assert.NotZero(t, u)
	assert.NotZero(t, pass)

	if err := group.SetUserGroupAdmin(api.mustDB(), g.ID, u.ID); err != nil {
		t.Fatal(err)
	}

	model := sdk.Model{
		Name:    "Test1",
		GroupID: g1.ID,
		Type:    sdk.Docker,
		ModelDocker: sdk.ModelDocker{
			Image: "buildpack-deps:jessie",
			Cmd:   "worker",
			Shell: "sh",
		},
	}

	//Prepare request
	uri := router.GetRoute("POST", api.postWorkerModelHandler, nil)
	test.NotEmpty(t, uri)

	req := assets.NewAuthentifiedRequest(t, u, pass, "POST", uri, model)

	//Do the request
	w := httptest.NewRecorder()
	router.Mux.ServeHTTP(w, req)

	assert.Equal(t, 403, w.Code, "Status code should be 403 because only a group admin can create a model")

	t.Logf("Body: %s", w.Body.String())
}

func Test_putWorkerModel(t *testing.T) {
	Test_DeleteAllWorkerModel(t)
	api, _, router, end := newTestAPI(t, bootstrap.InitiliazeDB)
	defer end()

	//Create group
	g := &sdk.Group{
		Name: sdk.RandomString(10),
	}

	//Create user
	u, pass := assets.InsertLambdaUser(api.mustDB(), g)
	assert.NotZero(t, u)
	assert.NotZero(t, pass)

	if err := group.SetUserGroupAdmin(api.mustDB(), g.ID, u.ID); err != nil {
		t.Fatal(err)
	}

	model := sdk.Model{
		Name:       "Test1",
		GroupID:    g.ID,
		Type:       sdk.Docker,
		Restricted: true,
		ModelDocker: sdk.ModelDocker{
			Image: "buildpack-deps:jessie",
			Shell: "sh -c",
			Cmd:   "worker",
		},
	}

	//Prepare request
	uri := router.GetRoute("POST", api.postWorkerModelHandler, nil)
	test.NotEmpty(t, uri)

	req := assets.NewAuthentifiedRequest(t, u, pass, "POST", uri, model)

	//Do the request
	w := httptest.NewRecorder()
	router.Mux.ServeHTTP(w, req)

	assert.Equal(t, 200, w.Code)

	t.Logf("Body: %s", w.Body.String())

	json.Unmarshal(w.Body.Bytes(), &model)

	model2 := sdk.Model{
		Name:       "Test1bis",
		GroupID:    g.ID,
		Type:       sdk.Docker,
		Restricted: true,
		ModelDocker: sdk.ModelDocker{
			Image: "buildpack-deps:jessie",
			Cmd:   "worker",
			Shell: "sh -c",
		},
	}

	//Prepare request
	vars := map[string]string{
		"groupName":     g.Name,
		"permModelName": model.Name,
	}
	uri = router.GetRoute("PUT", api.putWorkerModelHandler, vars)
	test.NotEmpty(t, uri)

	req = assets.NewAuthentifiedRequest(t, u, pass, "PUT", uri, model2)

	//Do the request
	w = httptest.NewRecorder()
	router.Mux.ServeHTTP(w, req)

	assert.Equal(t, 200, w.Code)

	t.Logf("Body: %s", w.Body.String())
<<<<<<< HEAD
=======
}

func Test_updateWorkerModelWithPassword(t *testing.T) {
	Test_DeleteAllWorkerModel(t)
	api, _, router, end := newTestAPI(t, bootstrap.InitiliazeDB)
	defer end()

	//Create group
	g := &sdk.Group{
		Name: sdk.RandomString(10),
	}

	//Create user
	u, pass := assets.InsertLambdaUser(api.mustDB(), g)
	assert.NotZero(t, u)
	assert.NotZero(t, pass)

	if err := group.SetUserGroupAdmin(api.mustDB(), g.ID, u.ID); err != nil {
		t.Fatal(err)
	}

	model := sdk.Model{
		Name:       "Test1",
		GroupID:    g.ID,
		Type:       sdk.Docker,
		Restricted: true,
		ModelDocker: sdk.ModelDocker{
			Image:    "buildpack-deps:jessie",
			Shell:    "sh -c",
			Cmd:      "worker",
			Private:  true,
			Username: "test",
			Password: "testpw",
		},
		RegisteredCapabilities: sdk.RequirementList{
			{
				Name:  "capa1",
				Type:  sdk.BinaryRequirement,
				Value: "1",
			},
		},
	}

	//Prepare request
	uri := router.GetRoute("POST", api.addWorkerModelHandler, nil)
	test.NotEmpty(t, uri)

	req := assets.NewAuthentifiedRequest(t, u, pass, "POST", uri, model)

	//Do the request
	w := httptest.NewRecorder()
	router.Mux.ServeHTTP(w, req)

	assert.Equal(t, 200, w.Code)

	t.Logf("Body: %s", w.Body.String())

	json.Unmarshal(w.Body.Bytes(), &model)

	model2 := sdk.Model{
		Name:       "Test1bis",
		Restricted: true,
		ModelDocker: sdk.ModelDocker{
			Image:    "buildpack-deps:jessie",
			Cmd:      "worker",
			Shell:    "sh -c",
			Private:  true,
			Username: "test",
			Password: sdk.PasswordPlaceholder,
		},
		RegisteredCapabilities: sdk.RequirementList{
			{
				Name:  "capa1",
				Type:  sdk.BinaryRequirement,
				Value: "1",
			},
			{
				Name:  "capa2",
				Type:  sdk.BinaryRequirement,
				Value: "2",
			},
		},
	}

	//Prepare request
	vars := map[string]string{
		"permModelID": fmt.Sprintf("%d", model.ID),
	}
	uri = router.GetRoute("PUT", api.updateWorkerModelHandler, vars)
	test.NotEmpty(t, uri)

	req = assets.NewAuthentifiedRequest(t, u, pass, "PUT", uri, model2)

	//Do the request
	w = httptest.NewRecorder()
	router.Mux.ServeHTTP(w, req)

	assert.Equal(t, 200, w.Code)
	var resp sdk.Model
	test.NoError(t, json.Unmarshal(w.Body.Bytes(), &resp))
	test.Equal(t, sdk.PasswordPlaceholder, resp.ModelDocker.Password, "Worker model should not return password, but placeholder")

	wm, errL := worker.LoadWorkerModelByIDWithPassword(api.mustDB(), resp.ID)
	test.NoError(t, errL)

	pw, errPw := worker.DecryptValue(wm.ModelDocker.Password)
	test.NoError(t, errPw)

	test.Equal(t, "testpw", pw)
>>>>>>> 08f312ea
}

func Test_deleteWorkerModel(t *testing.T) {
	Test_DeleteAllWorkerModel(t)
	api, _, router, end := newTestAPI(t, bootstrap.InitiliazeDB)
	defer end()

	//Create group
	g := &sdk.Group{
		Name: sdk.RandomString(10),
	}

	//Create user
	u, pass := assets.InsertLambdaUser(api.mustDB(), g)
	assert.NotZero(t, u)
	assert.NotZero(t, pass)

	if err := group.SetUserGroupAdmin(api.mustDB(), g.ID, u.ID); err != nil {
		t.Fatal(err)
	}

	model := sdk.Model{
		Name:       "Test1",
		GroupID:    g.ID,
		Type:       sdk.Docker,
		Restricted: true,
		ModelDocker: sdk.ModelDocker{
			Image: "buildpack-deps:jessie",
			Cmd:   "worker",
			Shell: "sh -c",
		},
	}

	//Prepare request
	uri := router.GetRoute("POST", api.postWorkerModelHandler, nil)
	test.NotEmpty(t, uri)

	req := assets.NewAuthentifiedRequest(t, u, pass, "POST", uri, model)

	//Do the request
	w := httptest.NewRecorder()
	router.Mux.ServeHTTP(w, req)

	assert.Equal(t, 200, w.Code)

	t.Logf("Body: %s", w.Body.String())

	json.Unmarshal(w.Body.Bytes(), &model)

	//Prepare request
	vars := map[string]string{
		"groupName":     g.Name,
		"permModelName": model.Name,
	}
	uri = router.GetRoute("DELETE", api.deleteWorkerModelHandler, vars)
	test.NotEmpty(t, uri)

	req = assets.NewAuthentifiedRequest(t, u, pass, "DELETE", uri, nil)

	//Do the request
	w = httptest.NewRecorder()
	router.Mux.ServeHTTP(w, req)

	assert.Equal(t, 204, w.Code)

	t.Logf("Body: %s", w.Body.String())
}

func Test_getWorkerModel(t *testing.T) {
	Test_DeleteAllWorkerModel(t)
	api, _, router, end := newTestAPI(t, bootstrap.InitiliazeDB)
	defer end()

	//Create admin user
	u, pass := assets.InsertAdminUser(api.mustDB())
	assert.NotZero(t, u)
	assert.NotZero(t, pass)

	g, err := group.LoadGroup(api.mustDB(), "shared.infra")
	if err != nil {
		t.Fatalf("Error getting group : %s", err)
	}

	model := sdk.Model{
		Name:    "Test1",
		GroupID: g.ID,
		Type:    sdk.Docker,
		ModelDocker: sdk.ModelDocker{
			Image: "buildpack-deps:jessie",
			Shell: "sh -c",
			Cmd:   "worker",
		},
	}

	//Prepare request
	uri := router.GetRoute("POST", api.postWorkerModelHandler, nil)
	test.NotEmpty(t, uri)

	req := assets.NewAuthentifiedRequest(t, u, pass, "POST", uri, model)

	//Do the request
	w := httptest.NewRecorder()
	router.Mux.ServeHTTP(w, req)

	assert.Equal(t, 200, w.Code)

	t.Logf("Body: %s", w.Body.String())

	//Prepare request
	uri = router.GetRoute("GET", api.getWorkerModelsHandler, nil)
	test.NotEmpty(t, uri)

	req = assets.NewAuthentifiedRequest(t, u, pass, "GET", uri+"?name=Test1", nil)

	//Do the request
	w = httptest.NewRecorder()
	router.Mux.ServeHTTP(w, req)

	assert.Equal(t, 200, w.Code)

	t.Logf("Body: %s", w.Body.String())
}

func Test_getWorkerModels(t *testing.T) {
	Test_DeleteAllWorkerModel(t)
	api, _, router, end := newTestAPI(t, bootstrap.InitiliazeDB)
	defer end()

	//Create admin user
	u, pass := assets.InsertAdminUser(api.mustDB())
	assert.NotZero(t, u)
	assert.NotZero(t, pass)

	g, err := group.LoadGroup(api.mustDB(), "shared.infra")
	if err != nil {
		t.Fatalf("Error getting group : %s", err)
	}

	model := sdk.Model{
		Name:    "Test1",
		GroupID: g.ID,
		Type:    sdk.Docker,
		ModelDocker: sdk.ModelDocker{
			Image: "buildpack-deps:jessie",
			Shell: "sh -c",
			Cmd:   "worker",
		},
	}

	//Prepare request
	uri := router.GetRoute("POST", api.postWorkerModelHandler, nil)
	test.NotEmpty(t, uri)

	req := assets.NewAuthentifiedRequest(t, u, pass, "POST", uri, model)

	//Do the request
	w := httptest.NewRecorder()
	router.Mux.ServeHTTP(w, req)

	assert.Equal(t, 200, w.Code)

	t.Logf("Body: %s", w.Body.String())

	//Prepare request
	uri = router.GetRoute("GET", api.getWorkerModelsHandler, nil)
	test.NotEmpty(t, uri)

	req = assets.NewAuthentifiedRequest(t, u, pass, "GET", uri, nil)

	//Do the request
	w = httptest.NewRecorder()
	router.Mux.ServeHTTP(w, req)

	assert.Equal(t, 200, w.Code)

	t.Logf("Body: %s", w.Body.String())

	results := []sdk.Model{}
	json.Unmarshal(w.Body.Bytes(), &results)

	assert.Equal(t, 1, len(results))
	assert.Equal(t, "Test1", results[0].Name)
	assert.Equal(t, u.Fullname, results[0].CreatedBy.Fullname)
}

// This test create a worker model then an action that will use it.
// Next the model group and name will be updated and we want to check if the requirement was updated.
func Test_renameWorkerModel(t *testing.T) {
	Test_DeleteAllWorkerModel(t)
	api, db, router, end := newTestAPI(t, bootstrap.InitiliazeDB)
	defer end()

	// create new group
	g1 := assets.InsertTestGroup(t, db, sdk.RandomString(10))

	// create new group
	g2 := assets.InsertTestGroup(t, db, sdk.RandomString(10))

	// create admin user
	u, pass := assets.InsertAdminUser(api.mustDB())
	assert.NotZero(t, u)
	assert.NotZero(t, pass)

	// prepare post model request
	uri := router.GetRoute("POST", api.postWorkerModelHandler, nil)
	test.NotEmpty(t, uri)

	initialName := sdk.RandomString(10)
	req := assets.NewAuthentifiedRequest(t, u, pass, "POST", uri, sdk.Model{
		Name:    initialName,
		GroupID: g1.ID,
		Type:    sdk.Docker,
		ModelDocker: sdk.ModelDocker{
			Image: "buildpack-deps:jessie",
			Cmd:   "worker",
			Shell: "sh",
		},
	})

	// send post model request
	w := httptest.NewRecorder()
	router.Mux.ServeHTTP(w, req)

	// check created model
	assert.Equal(t, 200, w.Code)
	var result sdk.Model
	assert.NoError(t, json.Unmarshal(w.Body.Bytes(), &result))
	assert.Equal(t, g1.Name, result.Group.Name)
	assert.Equal(t, initialName, result.Name)

	// prepare post action request
	uri = router.GetRoute("POST", api.postActionHandler, nil)
	test.NotEmpty(t, uri)

	actionName := sdk.RandomString(10)
	modelPath := fmt.Sprintf("%s/%s --privileged", result.Group.Name, result.Name)
	req = assets.NewAuthentifiedRequest(t, u, pass, "POST", uri, sdk.Action{
		Name:    actionName,
		GroupID: &g1.ID,
		Requirements: []sdk.Requirement{{
			Type:  sdk.ModelRequirement,
			Name:  modelPath,
			Value: modelPath,
		}},
	})

	// send post action request
	w = httptest.NewRecorder()
	router.Mux.ServeHTTP(w, req)

	// check created action
	assert.Equal(t, 201, w.Code)
	var action sdk.Action
	assert.NoError(t, json.Unmarshal(w.Body.Bytes(), &action))
	assert.Equal(t, g1.Name, action.Group.Name)
	assert.Equal(t, actionName, action.Name)
	assert.Equal(t, 1, len(action.Requirements))
	assert.Equal(t, modelPath, action.Requirements[0].Value)

	// prepare put model request
	uri = router.GetRoute("PUT", api.putWorkerModelHandler, map[string]string{
		"groupName":     result.Group.Name,
		"permModelName": result.Name,
	})
	test.NotEmpty(t, uri)

	newName := sdk.RandomString(10)
	result.Name = newName
	result.GroupID = g2.ID
	req = assets.NewAuthentifiedRequest(t, u, pass, "PUT", uri, result)

	// send put model request
	w = httptest.NewRecorder()
	router.Mux.ServeHTTP(w, req)

	// check updated model
	assert.Equal(t, 200, w.Code)
	assert.NoError(t, json.Unmarshal(w.Body.Bytes(), &result))
	assert.Equal(t, g2.Name, result.Group.Name)
	assert.Equal(t, newName, result.Name)

	// prepare get action request
	uri = router.GetRoute("GET", api.getActionHandler, map[string]string{
		"groupName":      action.Group.Name,
		"permActionName": action.Name,
	})
	test.NotEmpty(t, uri)

	req = assets.NewAuthentifiedRequest(t, u, pass, "GET", uri, nil)

	// send get action request
	w = httptest.NewRecorder()
	router.Mux.ServeHTTP(w, req)

	// check action
	updatedModelPath := fmt.Sprintf("%s/%s --privileged", result.Group.Name, result.Name)
	assert.Equal(t, 200, w.Code)
	assert.NoError(t, json.Unmarshal(w.Body.Bytes(), &action))
	assert.Equal(t, g1.Name, action.Group.Name)
	assert.Equal(t, actionName, action.Name)
	assert.Equal(t, 1, len(action.Requirements))
	assert.Equal(t, updatedModelPath, action.Requirements[0].Value)
}<|MERGE_RESOLUTION|>--- conflicted
+++ resolved
@@ -12,6 +12,7 @@
 	"github.com/ovh/cds/engine/api/group"
 	"github.com/ovh/cds/engine/api/pipeline"
 	"github.com/ovh/cds/engine/api/project"
+	"github.com/ovh/cds/engine/api/secret"
 	"github.com/ovh/cds/engine/api/test"
 	"github.com/ovh/cds/engine/api/test/assets"
 	"github.com/ovh/cds/engine/api/worker"
@@ -156,7 +157,7 @@
 	}
 
 	//Prepare request
-	uri := api.Router.GetRoute("POST", api.addWorkerModelHandler, nil)
+	uri := api.Router.GetRoute("POST", api.postWorkerModelHandler, nil)
 	test.NotEmpty(t, uri)
 
 	req := assets.NewAuthentifiedRequest(t, u, pass, "POST", uri, model)
@@ -799,11 +800,9 @@
 	assert.Equal(t, 200, w.Code)
 
 	t.Logf("Body: %s", w.Body.String())
-<<<<<<< HEAD
-=======
-}
-
-func Test_updateWorkerModelWithPassword(t *testing.T) {
+}
+
+func Test_putWorkerModelWithPassword(t *testing.T) {
 	Test_DeleteAllWorkerModel(t)
 	api, _, router, end := newTestAPI(t, bootstrap.InitiliazeDB)
 	defer end()
@@ -845,7 +844,7 @@
 	}
 
 	//Prepare request
-	uri := router.GetRoute("POST", api.addWorkerModelHandler, nil)
+	uri := router.GetRoute("POST", api.postWorkerModelHandler, nil)
 	test.NotEmpty(t, uri)
 
 	req := assets.NewAuthentifiedRequest(t, u, pass, "POST", uri, model)
@@ -862,6 +861,8 @@
 
 	model2 := sdk.Model{
 		Name:       "Test1bis",
+		GroupID:    g.ID,
+		Type:       sdk.Docker,
 		Restricted: true,
 		ModelDocker: sdk.ModelDocker{
 			Image:    "buildpack-deps:jessie",
@@ -887,9 +888,10 @@
 
 	//Prepare request
 	vars := map[string]string{
-		"permModelID": fmt.Sprintf("%d", model.ID),
-	}
-	uri = router.GetRoute("PUT", api.updateWorkerModelHandler, vars)
+		"groupName":     g.Name,
+		"permModelName": model.Name,
+	}
+	uri = router.GetRoute("PUT", api.putWorkerModelHandler, vars)
 	test.NotEmpty(t, uri)
 
 	req = assets.NewAuthentifiedRequest(t, u, pass, "PUT", uri, model2)
@@ -903,14 +905,13 @@
 	test.NoError(t, json.Unmarshal(w.Body.Bytes(), &resp))
 	test.Equal(t, sdk.PasswordPlaceholder, resp.ModelDocker.Password, "Worker model should not return password, but placeholder")
 
-	wm, errL := worker.LoadWorkerModelByIDWithPassword(api.mustDB(), resp.ID)
+	wm, errL := worker.LoadWorkerModelByNameAndGroupIDWithClearPassword(api.mustDB(), resp.Name, resp.GroupID)
 	test.NoError(t, errL)
 
-	pw, errPw := worker.DecryptValue(wm.ModelDocker.Password)
+	pw, errPw := secret.DecryptValue(wm.ModelDocker.Password)
 	test.NoError(t, errPw)
 
 	test.Equal(t, "testpw", pw)
->>>>>>> 08f312ea
 }
 
 func Test_deleteWorkerModel(t *testing.T) {
