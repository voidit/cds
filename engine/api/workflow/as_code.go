--- conflicted
+++ resolved
@@ -236,26 +236,6 @@
 				CreationDate:   time.Now(),
 			}
 
-<<<<<<< HEAD
-			// add repo webhook
-			found := false
-			for _, h := range wf.WorkflowData.GetHooks() {
-				if h.HookModelName == sdk.RepositoryWebHookModelName {
-					found = true
-					break
-				}
-			}
-
-			if !found {
-				h := sdk.NodeHook{
-					Config:        sdk.RepositoryWebHookModel.DefaultConfig,
-					HookModelName: sdk.RepositoryWebHookModel.Name,
-				}
-				wf.WorkflowData.Node.Hooks = append(wf.WorkflowData.Node.Hooks, h)
-			}
-
-=======
->>>>>>> 4beb89d1
 			oldW, errOld := LoadByID(db, store, p, wf.ID, u, LoadOptions{})
 			if errOld != nil {
 				log.Error("postWorkflowAsCodeHandler> unable to load workflow: %v", err)
@@ -280,16 +260,6 @@
 				return
 			}
 
-<<<<<<< HEAD
-			if err := Update(ctx, tx, store, wf, p, u, UpdateOptions{OldWorkflow: oldW}); err != nil {
-				log.Error("postWorkflowAsCodeHandler> unable to update workflow: %v", err)
-				ope.Status = sdk.OperationStatusError
-				ope.Error = "unable to update workflow"
-				return
-			}
-
-=======
->>>>>>> 4beb89d1
 			if err := tx.Commit(); err != nil {
 				log.Error("postWorkflowAsCodeHandler> unable to commit workflow: %v", err)
 				ope.Status = sdk.OperationStatusError
