package worker

import (
	"database/sql"
	"encoding/base64"
	"errors"
	"fmt"
	"sort"
	"strconv"
	"strings"
	"time"

	"github.com/ovh/cds/engine/api/database/gorpmapping"

	"github.com/go-gorp/gorp"

	"github.com/ovh/cds/engine/api/cache"
	"github.com/ovh/cds/engine/api/group"
	"github.com/ovh/cds/engine/api/secret"
	"github.com/ovh/cds/sdk"
	"github.com/ovh/cds/sdk/log"
)

const modelColumns = `
	DISTINCT worker_model.id,
	worker_model.type,
	worker_model.name,
	worker_model.image,
	worker_model.description,
	worker_model.group_id,
	worker_model.last_registration,
	worker_model.need_registration,
	worker_model.disabled,
	worker_model.template,
	worker_model.communication,
	worker_model.run_script,
	worker_model.provision,
	worker_model.restricted,
	worker_model.user_last_modified,
	worker_model.last_spawn_err,
	worker_model.last_spawn_err_log,
	worker_model.nb_spawn_err,
	worker_model.date_last_spawn_err,
	worker_model.is_deprecated,
	"group".name as groupname`

const (
	bookRegisterTTLInSeconds = 360
	modelsCacheTTLInSeconds  = 30
)

var defaultEnvs = map[string]string{
	"CDS_SINGLE_USE":          "1",
	"CDS_TTL":                 "{{.TTL}}",
	"CDS_GRAYLOG_HOST":        "{{.GraylogHost}}",
	"CDS_GRAYLOG_PORT":        "{{.GraylogPort}}",
	"CDS_GRAYLOG_EXTRA_KEY":   "{{.GraylogExtraKey}}",
	"CDS_GRAYLOG_EXTRA_VALUE": "{{.GraylogExtraValue}}",
}

type dbResultWMS struct {
	WorkerModel
	GroupName string `db:"groupname"`
}

// StateLoadOption represent load options to load worker model
type StateLoadOption string

func (s StateLoadOption) String() string {
	return string(s)
}

// IsValid returns an error if the state value is not valid.
func (s StateLoadOption) IsValid() error {
	switch s {
	case StateDisabled, StateOfficial, StateError, StateRegister, StateDeprecated, StateActive:
		return nil
	default:
		return sdk.NewErrorFrom(sdk.ErrWrongRequest, "invalid given state value")
	}
}

// List of const for state load option
const (
	StateError      StateLoadOption = "error"
	StateDisabled   StateLoadOption = "disabled"
	StateRegister   StateLoadOption = "register"
	StateDeprecated StateLoadOption = "deprecated"
	StateActive     StateLoadOption = "active"
	StateOfficial   StateLoadOption = "official"
)

// InsertWorkerModel insert a new worker model in database
func InsertWorkerModel(db gorp.SqlExecutor, model *sdk.Model) error {
	dbmodel := WorkerModel(*model)
	dbmodel.NeedRegistration = true
	model.UserLastModified = time.Now()
	if model.ModelDocker.Password == sdk.PasswordPlaceholder {
		return sdk.WithStack(sdk.ErrInvalidPassword)
	}
	if err := db.Insert(&dbmodel); err != nil {
		return err
	}
	*model = sdk.Model(dbmodel)
	if model.ModelDocker.Password != "" {
		model.ModelDocker.Password = sdk.PasswordPlaceholder
	}
	return nil
}

// UpdateWorkerModel update a worker model. If worker model have SpawnErr -> clear them
func UpdateWorkerModel(db gorp.SqlExecutor, model *sdk.Model) error {
	model.UserLastModified = time.Now()
	model.NeedRegistration = true
	model.NbSpawnErr = 0
	model.LastSpawnErr = ""
	model.LastSpawnErrLogs = nil
	dbmodel := WorkerModel(*model)
	if _, err := db.Update(&dbmodel); err != nil {
		return err
	}
	*model = sdk.Model(dbmodel)
	if model.ModelDocker.Password != "" {
		model.ModelDocker.Password = sdk.PasswordPlaceholder
	}
	return nil
}

// UpdateWorkerModelWithoutRegistration update a worker model. If worker model have SpawnErr -> clear them
func UpdateWorkerModelWithoutRegistration(db gorp.SqlExecutor, model sdk.Model) error {
	model.UserLastModified = time.Now()
	model.NeedRegistration = false
	model.NbSpawnErr = 0
	model.LastSpawnErr = ""
	model.LastSpawnErrLogs = nil
	dbmodel := WorkerModel(model)
	if _, err := db.Update(&dbmodel); err != nil {
		return err
	}
	return nil
}

// LoadWorkerModels retrieves models from database.
func LoadWorkerModels(db gorp.SqlExecutor) ([]sdk.Model, error) {
	wms := []dbResultWMS{}
	query := fmt.Sprintf(`select %s from worker_model JOIN "group" on worker_model.group_id = "group".id order by worker_model.name`, modelColumns)
	if _, err := db.Select(&wms, query); err != nil {
		return nil, sdk.WithStack(err)
	}
	return scanWorkerModels(db, wms, false)
}

// LoadWorkerModelsNotSharedInfra retrieves models not shared infra from database.
func LoadWorkerModelsNotSharedInfra(db gorp.SqlExecutor) ([]sdk.Model, error) {
	wms := []dbResultWMS{}
	query := fmt.Sprintf(`SELECT %s FROM worker_model JOIN "group" ON worker_model.group_id = "group".id WHERE worker_model.group_id != $1 ORDER BY worker_model.name`, modelColumns)
	if _, err := db.Select(&wms, query, group.SharedInfraGroup.ID); err != nil {
		return nil, sdk.WithStack(err)
	}
	return scanWorkerModels(db, wms)
}

// loadWorkerModel retrieves a list of worker model in database
func loadWorkerModels(db gorp.SqlExecutor, query string, args ...interface{}) ([]sdk.Model, error) {
	wms := []dbResultWMS{}
	if _, err := db.Select(&wms, query, args...); err != nil {
		if err == sql.ErrNoRows {
			return nil, sdk.WithStack(sdk.ErrNoWorkerModel)
		}
		return nil, err
	}
	if len(wms) == 0 {
		return []sdk.Model{}, nil
	}
	r, err := scanWorkerModels(db, wms)
	if err != nil {
		return nil, err
	}
	return r, nil
}

// loadWorkerModel retrieves a specific worker model in database
func loadWorkerModel(db gorp.SqlExecutor, withPassword bool, query string, args ...interface{}) (*sdk.Model, error) {
	wms := []dbResultWMS{}
	if _, err := db.Select(&wms, query, args...); err != nil {
		if err == sql.ErrNoRows {
			return nil, sdk.WithStack(sdk.ErrNoWorkerModel)
		}
		return nil, err
	}
	if len(wms) == 0 {
		return nil, sdk.WithStack(sdk.ErrNoWorkerModel)
	}
	r, err := scanWorkerModels(db, wms, withPassword)
	if err != nil {
		return nil, err
	}
	if len(r) != 1 {
		return nil, sdk.WithStack(fmt.Errorf("worker model not unique"))
	}
	return &r[0], nil
}

<<<<<<< HEAD
// LoadWorkerModelsByNameAndGroupIDs retrieves all worker model with given name for group ids in database.
func LoadWorkerModelsByNameAndGroupIDs(db gorp.SqlExecutor, name string, groupIDs []int64) ([]sdk.Model, error) {
	query := `
    SELECT worker_model.*, "group".name as groupname
    FROM worker_model
    JOIN "group" ON worker_model.group_id = "group".id
    WHERE worker_model.name = $1
    AND worker_model.group_id = ANY(string_to_array($2, ',')::int[])
  `
	return loadWorkerModels(db, query, name, gorpmapping.IDsToQueryString(groupIDs))
=======
// LoadWorkerModelByName retrieves a specific worker model in database
func LoadWorkerModelByName(db gorp.SqlExecutor, name string) (*sdk.Model, error) {
	query := fmt.Sprintf(`select %s from worker_model JOIN "group" on worker_model.group_id = "group".id and worker_model.name = $1`, modelColumns)
	return loadWorkerModel(db, false, query, name)
}

// LoadWorkerModelByNameWithPassword retrieves a specific worker model in database
func LoadWorkerModelByNameWithPassword(db gorp.SqlExecutor, name string) (*sdk.Model, error) {
	query := fmt.Sprintf(`select %s from worker_model JOIN "group" on worker_model.group_id = "group".id and worker_model.name = $1`, modelColumns)
	return loadWorkerModel(db, true, query, name)
>>>>>>> 08f312ea
}

// LoadWorkerModelByID retrieves a specific worker model in database.
func LoadWorkerModelByID(db gorp.SqlExecutor, ID int64) (*sdk.Model, error) {
	query := fmt.Sprintf(`select %s from worker_model JOIN "group" on worker_model.group_id = "group".id and worker_model.id = $1`, modelColumns)
	return loadWorkerModel(db, false, query, ID)
}

// LoadWorkerModelByIDWithPassword retrieves a specific worker model in database
func LoadWorkerModelByIDWithPassword(db gorp.SqlExecutor, ID int64) (*sdk.Model, error) {
	query := fmt.Sprintf(`select %s from worker_model JOIN "group" on worker_model.group_id = "group".id and worker_model.id = $1`, modelColumns)
	return loadWorkerModel(db, true, query, ID)
}

// LoadWorkerModelByNameAndGroupID retrieves a specific worker model in database by name and group id.
func LoadWorkerModelByNameAndGroupID(db gorp.SqlExecutor, name string, groupID int64) (*sdk.Model, error) {
	query := fmt.Sprintf(`SELECT %s FROM worker_model JOIN "group" ON worker_model.group_id = "group".id AND worker_model.name = $1 AND worker_model.group_id = $2`, modelColumns)
	return loadWorkerModel(db, query, name, groupID)
}

// LoadWorkerModelsActiveAndNotDeprecatedForGroupIDs retrieves models for given group ids.
func LoadWorkerModelsActiveAndNotDeprecatedForGroupIDs(db gorp.SqlExecutor, groupIDs []int64) ([]sdk.Model, error) {
	query := `
    SELECT worker_model.*, "group".name as groupname
    FROM worker_model
    JOIN "group" ON worker_model.group_id = "group".id
    WHERE worker_model.group_id = ANY(string_to_array($1, ',')::int[])
    AND worker_model.is_deprecated = false
    AND worker_model.disabled = false
  `
	return loadWorkerModels(db, query, gorpmapping.IDsToQueryString(groupIDs))
}

// LoadWorkerModelsByUser returns worker models list according to user's groups
func LoadWorkerModelsByUser(db gorp.SqlExecutor, store cache.Store, user *sdk.User, opts *StateLoadOption) ([]sdk.Model, error) {
	prefixKey := "api:workermodels"

	if opts != nil {
		prefixKey += fmt.Sprintf(":%v", *opts)
	}
	key := cache.Key(prefixKey, user.Username)
	models := []sdk.Model{}
	if store.Get(key, &models) {
		return models, nil
	}

	additionalFilters := getAdditionalSQLFilters(opts)
	wms := []dbResultWMS{}
	if user.Admin {
		query := fmt.Sprintf(`select %s from worker_model JOIN "group" on worker_model.group_id = "group".id`, modelColumns)
		if len(additionalFilters) > 0 {
			query += fmt.Sprintf(" WHERE %s", strings.Join(additionalFilters, " AND "))
		}

		if _, err := db.Select(&wms, query); err != nil {
			return nil, sdk.WrapError(err, "for admin")
		}
	} else {
		query := fmt.Sprintf(`select %s
					from worker_model
					JOIN "group" on worker_model.group_id = "group".id
					where group_id in (select group_id from group_user where user_id = $1)
					union
					select %s from worker_model
					JOIN "group" on worker_model.group_id = "group".id
					where group_id = $2`, modelColumns, modelColumns)
		if len(additionalFilters) > 0 {
			query += fmt.Sprintf(" AND %s", strings.Join(additionalFilters, " AND "))
		}

		if _, err := db.Select(&wms, query, user.ID, group.SharedInfraGroup.ID); err != nil {
			return nil, sdk.WrapError(err, "for user")
		}
	}
	var err error
	models, err = scanWorkerModels(db, wms, false)
	if err != nil {
		return nil, sdk.WrapError(err, "LoadWorkerModelsByUser")
	}

	store.SetWithTTL(key, models, modelsCacheTTLInSeconds)
	return models, nil
}

// LoadWorkerModelsUsableOnGroup returns worker models for a group
func LoadWorkerModelsUsableOnGroup(db gorp.SqlExecutor, store cache.Store, groupID, sharedinfraGroupID int64) ([]sdk.Model, error) {
	key := cache.Key("api:workermodels:bygroup", fmt.Sprintf("%d", groupID))

	models := make([]sdk.Model, 0)
	if store.Get(key, &models) {
		return models, nil
	}

	// note about restricted field on worker model:
	// if restricted = true, worker model can be launched by a user hatchery only
	// so, a 'shared.infra' hatchery need all its worker models and all others with restricted = false

	var query string
	if sharedinfraGroupID == groupID { // shared infra, return all models, excepts restricted
		query = fmt.Sprintf(`
      SELECT %s
      FROM worker_model
      JOIN "group" ON worker_model.group_id = "group".id
      WHERE (worker_model.restricted = false OR worker_model.group_id = $1)
      AND worker_model.disabled = false
      ORDER by name
    `, modelColumns)
	} else { // not shared infra, returns only selected worker models
		query = fmt.Sprintf(`
      SELECT %s
      FROM worker_model
      JOIN "group" ON worker_model.group_id = "group".id
      WHERE worker_model.group_id = $1
      AND worker_model.disabled = false
      ORDER by name
    `, modelColumns)
	}
	models, err := loadWorkerModels(db, query, groupID)
	if err != nil {
		return nil, sdk.WithStack(err)
	}

<<<<<<< HEAD
=======
	for i := range ms {
		if err := ms[i].PostSelect(db); err != nil {
			return nil, sdk.WithStack(err)
		}
		if ms[i].ModelDocker.Private && ms[i].ModelDocker.Password != "" {
			var err error
			ms[i].ModelDocker.Password, err = DecryptValue(ms[i].ModelDocker.Password)
			if err != nil {
				return models, sdk.WrapError(err, "cannot decrypt value for model %s", ms[i].Name)
			}
		}
		models = append(models, sdk.Model(ms[i]))
	}

>>>>>>> 08f312ea
	store.SetWithTTL(key, models, modelsCacheTTLInSeconds)

	return models, nil
}

// LoadWorkerModelsByUserAndBinary returns worker models list according to user's groups and binary capability
func LoadWorkerModelsByUserAndBinary(db gorp.SqlExecutor, user *sdk.User, binary string) ([]sdk.Model, error) {
	wms := []dbResultWMS{}
	if user.Admin {
		query := fmt.Sprintf(`
			SELECT %s
				FROM worker_model
					JOIN "group" ON worker_model.group_id = "group".id
					JOIN worker_capability ON worker_model.id = worker_capability.worker_model_id
					WHERE worker_capability.type = 'binary' AND worker_capability.argument = $1
		`, modelColumns)
		if _, err := db.Select(&wms, query, binary); err != nil {
			return nil, sdk.WrapError(err, "for admin")
		}
	} else {
		query := fmt.Sprintf(`
			SELECT %s
				FROM worker_model
					JOIN "group" ON worker_model.group_id = "group".id
					JOIN worker_capability ON worker_model.id = worker_capability.worker_model_id
				WHERE group_id IN (SELECT group_id FROM group_user WHERE user_id = $1) AND worker_capability.type = 'binary' AND worker_capability.argument = $3
			UNION
			SELECT %s
				FROM worker_model
					JOIN "group" ON worker_model.group_id = "group".id
					JOIN worker_capability ON worker_model.id = worker_capability.worker_model_id
				WHERE group_id = $2 AND worker_capability.type = 'binary' AND worker_capability.argument = $3
		`, modelColumns, modelColumns)
		if _, err := db.Select(&wms, query, user.ID, group.SharedInfraGroup.ID, binary); err != nil {
			return nil, sdk.WrapError(err, "for user")
		}
	}
	return scanWorkerModels(db, wms, false)
}

func scanWorkerModels(db gorp.SqlExecutor, rows []dbResultWMS, withPassword bool) ([]sdk.Model, error) {
	models := []sdk.Model{}
	for _, row := range rows {
		m := row.WorkerModel
		m.Group = &sdk.Group{ID: m.GroupID, Name: row.GroupName}
		if err := m.PostSelect(db); err != nil {
			return nil, err
		}
		if m.ModelDocker.Password != "" && !withPassword {
			m.ModelDocker.Password = sdk.PasswordPlaceholder
		}
		models = append(models, sdk.Model(m))
	}
	// as we can't use order by name with sql union without alias, sort models here
	sort.Slice(models, func(i, j int) bool {
		return models[i].Name <= models[j].Name
	})
	return models, nil
}

// DeleteWorkerModel removes from database worker model informations and all its capabilities
func DeleteWorkerModel(db gorp.SqlExecutor, ID int64) error {
	m := WorkerModel(sdk.Model{ID: ID})
	count, err := db.Delete(&m)
	if err != nil {
		return err
	}
	if count == 0 {
		return sdk.ErrNoWorkerModel
	}
	return nil
}

// LoadWorkerModelCapabilities retrieves capabilities of given worker model
func LoadWorkerModelCapabilities(db gorp.SqlExecutor, workerID int64) (sdk.RequirementList, error) {
	query := `SELECT name, type, argument FROM worker_capability WHERE worker_model_id = $1 ORDER BY name`

	rows, err := db.Query(query, workerID)
	if err != nil {
		return nil, err
	}
	defer rows.Close()

	var capas sdk.RequirementList
	for rows.Next() {
		var c sdk.Requirement
		if err := rows.Scan(&c.Name, &c.Type, &c.Value); err != nil {
			return nil, err
		}
		capas = append(capas, c)
	}
	return capas, nil
}

// ComputeRegistrationNeeds checks if worker models need to be register
// if requirements contains "binary" type: all workers model need to be registered again by
// setting flag need_registration to true in DB.
func ComputeRegistrationNeeds(db gorp.SqlExecutor, allBinaryReqs sdk.RequirementList, reqs sdk.RequirementList) error {
	log.Debug("ComputeRegistrationNeeds>")
	var nbModelReq int
	var nbOSArchReq int
	var nbHostnameReq int

	for _, r := range reqs {
		switch r.Type {
		case sdk.BinaryRequirement:
			exist := false
			for _, e := range allBinaryReqs {
				if e.Value == r.Value {
					exist = true
					break
				}
			}
			if !exist {
				return updateAllToCheckRegistration(db)
			}
		case sdk.OSArchRequirement:
			nbOSArchReq++
		case sdk.ModelRequirement:
			nbModelReq++
		case sdk.HostnameRequirement:
			nbHostnameReq++
		}
	}

	if nbOSArchReq > 1 {
		return sdk.NewError(sdk.ErrWrongRequest, errors.New("invalid os-architecture requirement usage"))
	}
	if nbModelReq > 1 {
		return sdk.NewError(sdk.ErrWrongRequest, errors.New("invalid model requirement usage"))
	}
	if nbHostnameReq > 1 {
		return sdk.NewError(sdk.ErrWrongRequest, errors.New("invalid hostname requirement usage"))
	}

	return nil
}

// updateAllToCheckRegistration is like need_registration but without exclusive mode
func updateAllToCheckRegistration(db gorp.SqlExecutor) error {
	query := `UPDATE worker_model SET check_registration = $1`
	res, err := db.Exec(query, true)
	if err != nil {
		return sdk.WithStack(err)
	}

	rows, err := res.RowsAffected()
	if err != nil {
		return sdk.WithStack(err)
	}
	log.Debug("updateAllToCheckRegistration> %d worker model(s) check registration", rows)
	return nil
}

// UpdateSpawnErrorWorkerModel updates worker model error registration
func UpdateSpawnErrorWorkerModel(db gorp.SqlExecutor, modelID int64, spawnError sdk.SpawnErrorForm) error {
	// some times when the docker container fails to start, the docker logs is not empty but only contains utf8 null char
	if spawnError.Error == string([]byte{0x00}) {
		spawnError.Error = ""
	}

	query := `UPDATE worker_model SET nb_spawn_err=nb_spawn_err+1, last_spawn_err=$3, last_spawn_err_log=$4, date_last_spawn_err=$2 WHERE id = $1`
	res, err := db.Exec(query, modelID, time.Now(), spawnError.Error, spawnError.Logs)
	if err != nil {
		return sdk.WithStack(err)
	}

	n, err := res.RowsAffected()
	if err != nil {
		return sdk.WithStack(err)
	}
	if n == 0 {
		return sdk.ErrNoWorkerModel
	}
	return nil
}

// updateRegistration updates need_registration to false and last_registration time, reset err registration
func updateRegistration(db gorp.SqlExecutor, modelID int64) error {
	query := `UPDATE worker_model SET need_registration=false, check_registration=false, last_registration = $2, nb_spawn_err=0, last_spawn_err=NULL, last_spawn_err_log=NULL WHERE id = $1`
	res, err := db.Exec(query, modelID, time.Now())
	if err != nil {
		return sdk.WithStack(err)
	}

	rows, err := res.RowsAffected()
	if err != nil {
		return sdk.WithStack(err)
	}
	log.Debug("updateRegistration> %d worker model updated", rows)
	return nil
}

// updateOSAndArch updates os and arch for a worker model
func updateOSAndArch(db gorp.SqlExecutor, modelID int64, OS, arch string) error {
	query := `UPDATE worker_model SET registered_os=$1, registered_arch = $2 WHERE id = $3`
	res, err := db.Exec(query, OS, arch, modelID)
	if err != nil {
		return sdk.WithStack(err)
	}

	rows, err := res.RowsAffected()
	if err != nil {
		return sdk.WithStack(err)
	}
	log.Debug("updateOSAndArch> %d worker model updated", rows)
	return nil
}

func keyBookWorkerModel(id int64) string {
	return cache.Key("book", "workermodel", strconv.FormatInt(id, 10))
}

// BookForRegister books a worker model for register, used by hatcheries
func BookForRegister(store cache.Store, id int64, hatchery *sdk.Service) (*sdk.Service, error) {
	k := keyBookWorkerModel(id)
	h := sdk.Service{}
	if !store.Get(k, &h) {
		// worker model not already booked, book it for 6 min
		store.SetWithTTL(k, hatchery, bookRegisterTTLInSeconds)
		return nil, nil
	}
	return &h, sdk.WrapError(sdk.ErrWorkerModelAlreadyBooked, "worker model %d already booked by %s (%d)", id, h.Name, h.ID)
}

// UnbookForRegister release the book
func UnbookForRegister(store cache.Store, id int64) {
	k := keyBookWorkerModel(id)
	store.Delete(k)
}

func MergeModelEnvsWithDefaultEnvs(envs map[string]string) map[string]string {
	if envs == nil {
		return defaultEnvs
	}
	for envName := range defaultEnvs {
		if _, ok := envs[envName]; !ok {
			envs[envName] = defaultEnvs[envName]
		}
	}

	return envs
}

func getAdditionalSQLFilters(opts *StateLoadOption) []string {
	var additionalFilters []string
	if opts != nil {
		switch {
		case *opts == StateError:
			additionalFilters = append(additionalFilters, "worker_model.nb_spawn_err > 0")
		case *opts == StateDisabled:
			additionalFilters = append(additionalFilters, "worker_model.disabled = true")
		case *opts == StateRegister:
			additionalFilters = append(additionalFilters, "worker_model.need_registration = true")
		case *opts == StateDeprecated:
			additionalFilters = append(additionalFilters, "worker_model.is_deprecated = true")
		case *opts == StateActive:
			additionalFilters = append(additionalFilters, "worker_model.is_deprecated = false")
		case *opts == StateOfficial:
			additionalFilters = append(additionalFilters, fmt.Sprintf("worker_model.group_id = %d", group.SharedInfraGroup.ID))
		}
	}
	return additionalFilters
}

// DecryptValue decrypt value for password
func DecryptValue(v string) (string, error) {
	b, err64 := base64.StdEncoding.DecodeString(v)
	if err64 != nil {
		return "", sdk.WrapError(err64, "cannot decode string")
	}
	secret, errD := secret.Decrypt(b)
	if errD != nil {
		return "", sdk.WrapError(errD, "Cannot decrypt password")
	}
	return string(secret), nil
}

// EncryptValue encrypt value for password
func EncryptValue(v string) (string, error) {
	encryptedSecret, errE := secret.Encrypt([]byte(v))
	if errE != nil {
		return "", sdk.WrapError(errE, "Cannot encrypt password")
	}
	return base64.StdEncoding.EncodeToString(encryptedSecret), nil
}<|MERGE_RESOLUTION|>--- conflicted
+++ resolved
@@ -2,7 +2,6 @@
 
 import (
 	"database/sql"
-	"encoding/base64"
 	"errors"
 	"fmt"
 	"sort"
@@ -10,13 +9,11 @@
 	"strings"
 	"time"
 
+	"github.com/go-gorp/gorp"
+
+	"github.com/ovh/cds/engine/api/cache"
 	"github.com/ovh/cds/engine/api/database/gorpmapping"
-
-	"github.com/go-gorp/gorp"
-
-	"github.com/ovh/cds/engine/api/cache"
 	"github.com/ovh/cds/engine/api/group"
-	"github.com/ovh/cds/engine/api/secret"
 	"github.com/ovh/cds/sdk"
 	"github.com/ovh/cds/sdk/log"
 )
@@ -142,37 +139,29 @@
 
 // LoadWorkerModels retrieves models from database.
 func LoadWorkerModels(db gorp.SqlExecutor) ([]sdk.Model, error) {
-	wms := []dbResultWMS{}
 	query := fmt.Sprintf(`select %s from worker_model JOIN "group" on worker_model.group_id = "group".id order by worker_model.name`, modelColumns)
-	if _, err := db.Select(&wms, query); err != nil {
-		return nil, sdk.WithStack(err)
-	}
-	return scanWorkerModels(db, wms, false)
+	return loadWorkerModels(db, false, query)
 }
 
 // LoadWorkerModelsNotSharedInfra retrieves models not shared infra from database.
 func LoadWorkerModelsNotSharedInfra(db gorp.SqlExecutor) ([]sdk.Model, error) {
-	wms := []dbResultWMS{}
 	query := fmt.Sprintf(`SELECT %s FROM worker_model JOIN "group" ON worker_model.group_id = "group".id WHERE worker_model.group_id != $1 ORDER BY worker_model.name`, modelColumns)
-	if _, err := db.Select(&wms, query, group.SharedInfraGroup.ID); err != nil {
-		return nil, sdk.WithStack(err)
-	}
-	return scanWorkerModels(db, wms)
+	return loadWorkerModels(db, false, query, group.SharedInfraGroup.ID)
 }
 
 // loadWorkerModel retrieves a list of worker model in database
-func loadWorkerModels(db gorp.SqlExecutor, query string, args ...interface{}) ([]sdk.Model, error) {
+func loadWorkerModels(db gorp.SqlExecutor, withPassword bool, query string, args ...interface{}) ([]sdk.Model, error) {
 	wms := []dbResultWMS{}
 	if _, err := db.Select(&wms, query, args...); err != nil {
 		if err == sql.ErrNoRows {
 			return nil, sdk.WithStack(sdk.ErrNoWorkerModel)
 		}
-		return nil, err
+		return nil, sdk.WithStack(err)
 	}
 	if len(wms) == 0 {
 		return []sdk.Model{}, nil
 	}
-	r, err := scanWorkerModels(db, wms)
+	r, err := scanWorkerModels(db, wms, withPassword)
 	if err != nil {
 		return nil, err
 	}
@@ -201,7 +190,6 @@
 	return &r[0], nil
 }
 
-<<<<<<< HEAD
 // LoadWorkerModelsByNameAndGroupIDs retrieves all worker model with given name for group ids in database.
 func LoadWorkerModelsByNameAndGroupIDs(db gorp.SqlExecutor, name string, groupIDs []int64) ([]sdk.Model, error) {
 	query := `
@@ -211,19 +199,7 @@
     WHERE worker_model.name = $1
     AND worker_model.group_id = ANY(string_to_array($2, ',')::int[])
   `
-	return loadWorkerModels(db, query, name, gorpmapping.IDsToQueryString(groupIDs))
-=======
-// LoadWorkerModelByName retrieves a specific worker model in database
-func LoadWorkerModelByName(db gorp.SqlExecutor, name string) (*sdk.Model, error) {
-	query := fmt.Sprintf(`select %s from worker_model JOIN "group" on worker_model.group_id = "group".id and worker_model.name = $1`, modelColumns)
-	return loadWorkerModel(db, false, query, name)
-}
-
-// LoadWorkerModelByNameWithPassword retrieves a specific worker model in database
-func LoadWorkerModelByNameWithPassword(db gorp.SqlExecutor, name string) (*sdk.Model, error) {
-	query := fmt.Sprintf(`select %s from worker_model JOIN "group" on worker_model.group_id = "group".id and worker_model.name = $1`, modelColumns)
-	return loadWorkerModel(db, true, query, name)
->>>>>>> 08f312ea
+	return loadWorkerModels(db, false, query, name, gorpmapping.IDsToQueryString(groupIDs))
 }
 
 // LoadWorkerModelByID retrieves a specific worker model in database.
@@ -232,16 +208,16 @@
 	return loadWorkerModel(db, false, query, ID)
 }
 
-// LoadWorkerModelByIDWithPassword retrieves a specific worker model in database
-func LoadWorkerModelByIDWithPassword(db gorp.SqlExecutor, ID int64) (*sdk.Model, error) {
-	query := fmt.Sprintf(`select %s from worker_model JOIN "group" on worker_model.group_id = "group".id and worker_model.id = $1`, modelColumns)
-	return loadWorkerModel(db, true, query, ID)
+// LoadWorkerModelByNameAndGroupIDWithClearPassword retrieves a specific worker model in database by name and group id.
+func LoadWorkerModelByNameAndGroupIDWithClearPassword(db gorp.SqlExecutor, name string, groupID int64) (*sdk.Model, error) {
+	query := fmt.Sprintf(`SELECT %s FROM worker_model JOIN "group" ON worker_model.group_id = "group".id AND worker_model.name = $1 AND worker_model.group_id = $2`, modelColumns)
+	return loadWorkerModel(db, true, query, name, groupID)
 }
 
 // LoadWorkerModelByNameAndGroupID retrieves a specific worker model in database by name and group id.
 func LoadWorkerModelByNameAndGroupID(db gorp.SqlExecutor, name string, groupID int64) (*sdk.Model, error) {
 	query := fmt.Sprintf(`SELECT %s FROM worker_model JOIN "group" ON worker_model.group_id = "group".id AND worker_model.name = $1 AND worker_model.group_id = $2`, modelColumns)
-	return loadWorkerModel(db, query, name, groupID)
+	return loadWorkerModel(db, false, query, name, groupID)
 }
 
 // LoadWorkerModelsActiveAndNotDeprecatedForGroupIDs retrieves models for given group ids.
@@ -254,7 +230,7 @@
     AND worker_model.is_deprecated = false
     AND worker_model.disabled = false
   `
-	return loadWorkerModels(db, query, gorpmapping.IDsToQueryString(groupIDs))
+	return loadWorkerModels(db, false, query, gorpmapping.IDsToQueryString(groupIDs))
 }
 
 // LoadWorkerModelsByUser returns worker models list according to user's groups
@@ -271,18 +247,15 @@
 	}
 
 	additionalFilters := getAdditionalSQLFilters(opts)
-	wms := []dbResultWMS{}
+	var query string
+	var args []interface{}
 	if user.Admin {
-		query := fmt.Sprintf(`select %s from worker_model JOIN "group" on worker_model.group_id = "group".id`, modelColumns)
+		query = fmt.Sprintf(`select %s from worker_model JOIN "group" on worker_model.group_id = "group".id`, modelColumns)
 		if len(additionalFilters) > 0 {
 			query += fmt.Sprintf(" WHERE %s", strings.Join(additionalFilters, " AND "))
 		}
-
-		if _, err := db.Select(&wms, query); err != nil {
-			return nil, sdk.WrapError(err, "for admin")
-		}
 	} else {
-		query := fmt.Sprintf(`select %s
+		query = fmt.Sprintf(`select %s
 					from worker_model
 					JOIN "group" on worker_model.group_id = "group".id
 					where group_id in (select group_id from group_user where user_id = $1)
@@ -294,22 +267,19 @@
 			query += fmt.Sprintf(" AND %s", strings.Join(additionalFilters, " AND "))
 		}
 
-		if _, err := db.Select(&wms, query, user.ID, group.SharedInfraGroup.ID); err != nil {
-			return nil, sdk.WrapError(err, "for user")
-		}
-	}
-	var err error
-	models, err = scanWorkerModels(db, wms, false)
-	if err != nil {
-		return nil, sdk.WrapError(err, "LoadWorkerModelsByUser")
+		args = []interface{}{user.ID, group.SharedInfraGroup.ID}
+	}
+	models, err := loadWorkerModels(db, false, query, args...)
+	if err != nil {
+		return nil, err
 	}
 
 	store.SetWithTTL(key, models, modelsCacheTTLInSeconds)
 	return models, nil
 }
 
-// LoadWorkerModelsUsableOnGroup returns worker models for a group
-func LoadWorkerModelsUsableOnGroup(db gorp.SqlExecutor, store cache.Store, groupID, sharedinfraGroupID int64) ([]sdk.Model, error) {
+// LoadWorkerModelsUsableOnGroupWithClearPassword returns worker models for a group.
+func LoadWorkerModelsUsableOnGroupWithClearPassword(db gorp.SqlExecutor, store cache.Store, groupID, sharedinfraGroupID int64) ([]sdk.Model, error) {
 	key := cache.Key("api:workermodels:bygroup", fmt.Sprintf("%d", groupID))
 
 	models := make([]sdk.Model, 0)
@@ -341,28 +311,11 @@
       ORDER by name
     `, modelColumns)
 	}
-	models, err := loadWorkerModels(db, query, groupID)
+	models, err := loadWorkerModels(db, false, query, groupID)
 	if err != nil {
 		return nil, sdk.WithStack(err)
 	}
 
-<<<<<<< HEAD
-=======
-	for i := range ms {
-		if err := ms[i].PostSelect(db); err != nil {
-			return nil, sdk.WithStack(err)
-		}
-		if ms[i].ModelDocker.Private && ms[i].ModelDocker.Password != "" {
-			var err error
-			ms[i].ModelDocker.Password, err = DecryptValue(ms[i].ModelDocker.Password)
-			if err != nil {
-				return models, sdk.WrapError(err, "cannot decrypt value for model %s", ms[i].Name)
-			}
-		}
-		models = append(models, sdk.Model(ms[i]))
-	}
-
->>>>>>> 08f312ea
 	store.SetWithTTL(key, models, modelsCacheTTLInSeconds)
 
 	return models, nil
@@ -370,7 +323,6 @@
 
 // LoadWorkerModelsByUserAndBinary returns worker models list according to user's groups and binary capability
 func LoadWorkerModelsByUserAndBinary(db gorp.SqlExecutor, user *sdk.User, binary string) ([]sdk.Model, error) {
-	wms := []dbResultWMS{}
 	if user.Admin {
 		query := fmt.Sprintf(`
 			SELECT %s
@@ -378,29 +330,24 @@
 					JOIN "group" ON worker_model.group_id = "group".id
 					JOIN worker_capability ON worker_model.id = worker_capability.worker_model_id
 					WHERE worker_capability.type = 'binary' AND worker_capability.argument = $1
-		`, modelColumns)
-		if _, err := db.Select(&wms, query, binary); err != nil {
-			return nil, sdk.WrapError(err, "for admin")
-		}
-	} else {
-		query := fmt.Sprintf(`
-			SELECT %s
-				FROM worker_model
-					JOIN "group" ON worker_model.group_id = "group".id
-					JOIN worker_capability ON worker_model.id = worker_capability.worker_model_id
-				WHERE group_id IN (SELECT group_id FROM group_user WHERE user_id = $1) AND worker_capability.type = 'binary' AND worker_capability.argument = $3
-			UNION
-			SELECT %s
-				FROM worker_model
-					JOIN "group" ON worker_model.group_id = "group".id
-					JOIN worker_capability ON worker_model.id = worker_capability.worker_model_id
-				WHERE group_id = $2 AND worker_capability.type = 'binary' AND worker_capability.argument = $3
-		`, modelColumns, modelColumns)
-		if _, err := db.Select(&wms, query, user.ID, group.SharedInfraGroup.ID, binary); err != nil {
-			return nil, sdk.WrapError(err, "for user")
-		}
-	}
-	return scanWorkerModels(db, wms, false)
+    `, modelColumns)
+		return loadWorkerModels(db, false, query, binary)
+	}
+
+	query := fmt.Sprintf(`
+    SELECT %s
+      FROM worker_model
+        JOIN "group" ON worker_model.group_id = "group".id
+        JOIN worker_capability ON worker_model.id = worker_capability.worker_model_id
+      WHERE group_id IN (SELECT group_id FROM group_user WHERE user_id = $1) AND worker_capability.type = 'binary' AND worker_capability.argument = $3
+    UNION
+    SELECT %s
+      FROM worker_model
+        JOIN "group" ON worker_model.group_id = "group".id
+        JOIN worker_capability ON worker_model.id = worker_capability.worker_model_id
+      WHERE group_id = $2 AND worker_capability.type = 'binary' AND worker_capability.argument = $3
+  `, modelColumns, modelColumns)
+	return loadWorkerModels(db, false, query, user.ID, group.SharedInfraGroup.ID, binary)
 }
 
 func scanWorkerModels(db gorp.SqlExecutor, rows []dbResultWMS, withPassword bool) ([]sdk.Model, error) {
@@ -409,7 +356,7 @@
 		m := row.WorkerModel
 		m.Group = &sdk.Group{ID: m.GroupID, Name: row.GroupName}
 		if err := m.PostSelect(db); err != nil {
-			return nil, err
+			return nil, sdk.WithStack(err)
 		}
 		if m.ModelDocker.Password != "" && !withPassword {
 			m.ModelDocker.Password = sdk.PasswordPlaceholder
@@ -626,26 +573,4 @@
 		}
 	}
 	return additionalFilters
-}
-
-// DecryptValue decrypt value for password
-func DecryptValue(v string) (string, error) {
-	b, err64 := base64.StdEncoding.DecodeString(v)
-	if err64 != nil {
-		return "", sdk.WrapError(err64, "cannot decode string")
-	}
-	secret, errD := secret.Decrypt(b)
-	if errD != nil {
-		return "", sdk.WrapError(errD, "Cannot decrypt password")
-	}
-	return string(secret), nil
-}
-
-// EncryptValue encrypt value for password
-func EncryptValue(v string) (string, error) {
-	encryptedSecret, errE := secret.Encrypt([]byte(v))
-	if errE != nil {
-		return "", sdk.WrapError(errE, "Cannot encrypt password")
-	}
-	return base64.StdEncoding.EncodeToString(encryptedSecret), nil
 }