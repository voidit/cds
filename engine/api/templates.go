--- conflicted
+++ resolved
@@ -28,78 +28,6 @@
 	"github.com/ovh/cds/sdk/log"
 )
 
-<<<<<<< HEAD
-func (api *API) middlewareTemplate(needAdmin bool) func(ctx context.Context, w http.ResponseWriter, r *http.Request) (context.Context, error) {
-	return func(ctx context.Context, w http.ResponseWriter, r *http.Request) (context.Context, error) {
-		// try to get template for given id or path that match user's groups with/without admin grants
-		vars := mux.Vars(r)
-
-		id, _ := requestVarInt(r, "id") // ignore error, will check if not 0
-		groupName := vars["groupName"]
-		templateSlug := vars["templateSlug"]
-
-		if id == 0 && (groupName == "" || templateSlug == "" || !slug.Valid(templateSlug)) {
-			return nil, sdk.WrapError(sdk.ErrWrongRequest, "Invalid given id or group and template slug")
-		}
-
-		u := getAPIConsumer(ctx)
-
-		var g *sdk.Group
-		var err error
-		if groupName != "" {
-			// check that group exists
-			g, err = group.LoadGroup(api.mustDB(), groupName)
-			if err != nil {
-				return nil, err
-			}
-
-			if needAdmin {
-				if err := group.CheckUserIsGroupAdmin(g, u); err != nil {
-					return nil, err
-				}
-			} else {
-				if err := group.CheckUserIsGroupMember(g, u); err != nil {
-					return nil, err
-				}
-			}
-		}
-		gs := append(u.OldUserStruct.Groups, *group.SharedInfraGroup)
-
-		var wt *sdk.WorkflowTemplate
-		if id != 0 {
-			if u.Admin() {
-				wt, err = workflowtemplate.GetByID(api.mustDB(), id)
-			} else {
-				wt, err = workflowtemplate.GetByIDAndGroupIDs(api.mustDB(), id, sdk.GroupsToIDs(gs))
-			}
-		} else {
-			wt, err = workflowtemplate.GetBySlugAndGroupIDs(api.mustDB(), templateSlug, []int64{g.ID})
-		}
-		if err != nil {
-			return nil, err
-		}
-		if wt == nil {
-			return nil, sdk.WithStack(sdk.ErrNotFound)
-		}
-
-		return context.WithValue(ctx, contextWorkflowTemplate, wt), nil
-	}
-}
-
-func getWorkflowTemplate(c context.Context) *sdk.WorkflowTemplate {
-	i := c.Value(contextWorkflowTemplate)
-	if i == nil {
-		return nil
-	}
-	wt, ok := i.(*sdk.WorkflowTemplate)
-	if !ok {
-		return nil
-	}
-	return wt
-}
-
-=======
->>>>>>> eb296e18
 func (api *API) getTemplatesHandler() service.Handler {
 	return func(ctx context.Context, w http.ResponseWriter, r *http.Request) error {
 		u := deprecatedGetUser(ctx)
@@ -233,15 +161,8 @@
 		if wt == nil {
 			return sdk.WithStack(sdk.ErrNotFound)
 		}
-<<<<<<< HEAD
 		if err := group.CheckUserIsGroupAdmin(t.Group, getAPIConsumer(ctx)); err == nil {
 			t.Editable = true
-=======
-
-		// aggregate extra data for ui
-		if err := group.CheckUserIsGroupAdmin(wt.Group, deprecatedGetUser(ctx)); err == nil {
-			wt.Editable = true
->>>>>>> eb296e18
 		}
 
 		return service.WriteJSON(w, wt, http.StatusOK)
@@ -314,20 +235,6 @@
 			}
 		}
 
-<<<<<<< HEAD
-		ctx, err = api.middlewareTemplate(true)(ctx, w, r)
-		if err != nil {
-			return err
-		}
-		old := getWorkflowTemplate(ctx)
-		u := getAPIConsumer(ctx)
-
-		if err := group.CheckUserIsGroupAdmin(grp, u); err != nil {
-			return err
-		}
-
-=======
->>>>>>> eb296e18
 		// update fields from request data
 		clone := sdk.WorkflowTemplate(*old)
 		clone.Update(data)
@@ -510,15 +417,8 @@
 			return err
 		}
 
-<<<<<<< HEAD
-		u := getAPIConsumer(ctx)
-
-		wt := getWorkflowTemplate(ctx)
-		if err := workflowtemplate.AggregateOnWorkflowTemplate(api.mustDB(), wt); err != nil {
-=======
 		wt, err := workflowtemplate.LoadBySlugAndGroupID(api.mustDB(), templateSlug, g.ID, workflowtemplate.LoadOptions.Default)
 		if err != nil {
->>>>>>> eb296e18
 			return err
 		}
 		if wt == nil {
@@ -1055,11 +955,7 @@
 			return sdk.WithStack(sdk.ErrNotFound)
 		}
 
-<<<<<<< HEAD
 		wfs, err := workflow.LoadByWorkflowTemplateID(ctx, api.mustDB(), wfTmpl.ID, getAPIConsumer(ctx))
-=======
-		wfs, err := workflow.LoadByWorkflowTemplateID(ctx, api.mustDB(), wt.ID, deprecatedGetUser(ctx))
->>>>>>> eb296e18
 		if err != nil {
 			return sdk.WrapError(err, "cannot load templates")
 		}
