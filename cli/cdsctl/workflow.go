--- conflicted
+++ resolved
@@ -260,241 +260,4 @@
 	}
 
 	return nil
-<<<<<<< HEAD
-}
-
-var workflowExportCmd = cli.Command{
-	Name:  "export",
-	Short: "Export a workflow",
-	Args: []cli.Arg{
-		{Name: "project-key"},
-		{Name: "workflow-name"},
-	},
-	Flags: []cli.Flag{
-		{
-			Kind:    reflect.Bool,
-			Name:    "with-permissions",
-			Usage:   "Export permissions",
-			Default: "false",
-		},
-		{
-			Kind:    reflect.String,
-			Name:    "format",
-			Usage:   "Specify export format (json or yaml)",
-			Default: "yaml",
-		},
-	},
-}
-
-func workflowExportRun(c cli.Values) error {
-	btes, err := client.WorkflowExport(c.GetString("project-key"), c.GetString("workflow-name"), c.GetBool("with-permissions"), c.GetString("format"))
-	if err != nil {
-		return err
-	}
-	fmt.Println(string(btes))
-	return nil
-}
-
-var workflowPullCmd = cli.Command{
-	Name:  "pull",
-	Short: "Pull a workflow",
-	Args: []cli.Arg{
-		{Name: "project-key"},
-		{Name: "workflow-name"},
-	},
-	Flags: []cli.Flag{
-		{
-			Kind:      reflect.String,
-			Name:      "output-dir",
-			ShortHand: "d",
-			Usage:     "Output directory",
-			Default:   ".cds",
-		},
-		{
-			Kind:    reflect.Bool,
-			Name:    "with-permissions",
-			Usage:   "Export permissions",
-			Default: "false",
-		},
-		{
-			Kind:    reflect.Bool,
-			Name:    "force",
-			Usage:   "Force, may override files",
-			Default: "false",
-		},
-		{
-			Kind:    reflect.Bool,
-			Name:    "quiet",
-			Usage:   "If true, do not output filename created",
-			Default: "false",
-		},
-	},
-}
-
-func workflowPullRun(c cli.Values) error {
-	dir := strings.TrimSpace(c.GetString("output-dir"))
-	if dir == "" {
-		dir = "."
-	}
-	if err := os.MkdirAll(dir, os.FileMode(0744)); err != nil {
-		return fmt.Errorf("Unable to create directory %s: %v", c.GetString("output-dir"), err)
-	}
-
-	tr, err := client.WorkflowPull(c.GetString("project-key"), c.GetString("workflow-name"), c.GetBool("with-permissions"))
-	if err != nil {
-		return err
-	}
-
-	// Iterate through the files in the archive.
-	for {
-		hdr, err := tr.Next()
-		if err == io.EOF {
-			break
-		}
-		if err != nil {
-			return err
-		}
-
-		fname := filepath.Join(dir, hdr.Name)
-		if _, err = os.Stat(fname); err == nil || os.IsExist(err) {
-			if !c.GetBool("force") {
-				if !cli.AskForConfirmation(fmt.Sprintf("This will override %s. Do you want to continue?", fname)) {
-					os.Exit(0)
-				}
-			}
-		}
-
-		if verbose {
-			fmt.Println("Creating file", fname)
-		}
-		fi, err := os.Create(fname)
-		if err != nil {
-			return err
-		}
-		if _, err := io.Copy(fi, tr); err != nil {
-			return err
-		}
-		if err := fi.Close(); err != nil {
-			return err
-		}
-		if !c.GetBool("quiet") {
-			fmt.Println(fname)
-		}
-	}
-	return nil
-}
-
-var workflowImportCmd = cli.Command{
-	Name:  "import",
-	Short: "Import a workflow",
-	Long: `
-		In case you want to import just your workflow.
-		
-		If you want to update also dependencies likes pipelines, applications or environments at same time you have to use workflow push instead workflow import.
-	`,
-	Args: []cli.Arg{
-		{Name: "project-key"},
-		{Name: "filename"},
-	},
-	Flags: []cli.Flag{
-		{
-			Kind:    reflect.Bool,
-			Name:    "force",
-			Usage:   "Override workflow if exists",
-			Default: "false",
-		},
-	},
-}
-
-func workflowImportRun(c cli.Values) error {
-	path := c.GetString("filename")
-	f, err := os.Open(path)
-	if err != nil {
-		return err
-	}
-	defer f.Close()
-
-	var format = "yaml"
-	if strings.HasSuffix(path, ".json") {
-		format = "json"
-	}
-
-	msgs, err := client.WorkflowImport(c.GetString("project-key"), f, format, c.GetBool("force"))
-	if err != nil {
-		return err
-	}
-
-	for _, s := range msgs {
-		fmt.Println(s)
-	}
-
-	return nil
-}
-
-var workflowPushCmd = cli.Command{
-	Name:  "push",
-	Short: "Push a workflow",
-	Long: `
-		Useful when you want to push a workflow and his dependencies (pipelines, applications, environments)
-		For example if you have a workflow with pipelines build and tests you can push your workflow and pipelines with
-		cdsctl workflow push tests.pip.yml build.pip.yml myWorkflow.yml
-	`,
-	Args: []cli.Arg{
-		{Name: "project-key"},
-	},
-	VariadicArgs: cli.Arg{
-		Name: "yaml-file",
-	},
-}
-
-func workflowPushRun(c cli.Values) error {
-	// Get the file
-	files := strings.Split(c.GetString("yaml-file"), ",")
-
-	// Create a buffer to write our archive to.
-	buf := new(bytes.Buffer)
-
-	// Create a new tar archive.
-	tw := tar.NewWriter(buf)
-
-	// Add some files to the archive.
-	for _, file := range files {
-		fmt.Println("Reading file ", file)
-		filBuf, err := ioutil.ReadFile(file)
-		if err != nil {
-			return err
-		}
-
-		hdr := &tar.Header{
-			Name: filepath.Base(file),
-			Mode: 0600,
-			Size: int64(len(filBuf)),
-		}
-		if err := tw.WriteHeader(hdr); err != nil {
-			return err
-		}
-		if n, err := tw.Write(filBuf); err != nil {
-			return err
-		} else if n == 0 {
-			return fmt.Errorf("nothing to write")
-		}
-	}
-	// Make sure to check the error on Close.
-	if err := tw.Close(); err != nil {
-		return err
-	}
-
-	// Open the tar archive for reading.
-	btes := buf.Bytes()
-	r := bytes.NewBuffer(btes)
-
-	// Push it !
-	msgList, err := client.WorkflowPush(c.GetString("project-key"), r)
-	for _, msg := range msgList {
-		fmt.Println(msg)
-	}
-
-	return err
-=======
->>>>>>> 27fb4e97
 }