--- conflicted
+++ resolved
@@ -189,11 +189,8 @@
 	ErrWorkflowAsCodeOverride                        = Error{ID: 172, Status: http.StatusForbidden}
 	ErrProjectSecretDataUnknown                      = Error{ID: 173, Status: http.StatusBadRequest}
 	ErrApplicationMandatoryOnWorkflowAsCode          = Error{ID: 174, Status: http.StatusBadRequest}
-<<<<<<< HEAD
-	ErrInvalidPayloadVariable                        = Error{ID: 175, Status: http.StatusBadRequest}
-=======
 	ErrInvalidPassword                               = Error{ID: 175, Status: http.StatusBadRequest}
->>>>>>> 432cceef
+	ErrInvalidPayloadVariable                        = Error{ID: 176, Status: http.StatusBadRequest}
 )
 
 var errorsAmericanEnglish = map[int]string{
@@ -365,11 +362,8 @@
 	ErrWorkflowAsCodeOverride.ID:                        "You cannot override workflow from this repository",
 	ErrProjectSecretDataUnknown.ID:                      "Invalid encrypted data",
 	ErrApplicationMandatoryOnWorkflowAsCode.ID:          "An application linked to a git repository is mandatory on the workflow root",
-<<<<<<< HEAD
 	ErrInvalidPayloadVariable.ID:                        "Your payload cannot contain keys like cds.*",
-=======
 	ErrInvalidPassword.ID:                               "Your value of type password isn't correct",
->>>>>>> 432cceef
 }
 
 var errorsFrench = map[int]string{
@@ -541,11 +535,8 @@
 	ErrWorkflowAsCodeOverride.ID:                        "Vous ne pouvez pas importer le workflow depuis ce dépôt",
 	ErrProjectSecretDataUnknown.ID:                      "Donnée chiffrée non valide",
 	ErrApplicationMandatoryOnWorkflowAsCode.ID:          "Une application liée à un dépôt git est obligatoire à la racine du workflow",
-<<<<<<< HEAD
 	ErrInvalidPayloadVariable.ID:                        "Le payload du workflow ne peut pas contenir de clés nommées cds.*",
-=======
 	ErrInvalidPassword.ID:                               "Votre valeur de type mot de passe n'est pas correct",
->>>>>>> 432cceef
 }
 
 var errorsLanguages = []map[int]string{
